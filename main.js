/* eslint-disable @typescript-eslint/no-unused-vars */
/* eslint-disable @typescript-eslint/no-require-imports */
const path = require('path');
const { app, BrowserWindow, ipcMain } = require('electron');
const serve = require('electron-serve');
const net = require('net');
const DiscordRPC = require('discord-rpc');
const { io } = require('socket.io-client');

let isDev = process.argv.includes('--dev');

const appServe = app.isPackaged
  ? serve({
      directory: path.join(__dirname, './out'),
    })
  : !isDev
  ? serve({
      directory: path.join(__dirname, './out'),
    })
  : null;

let baseUri = '';

if (isDev) {
  baseUri = 'http://127.0.0.1:3000';
}

// Track windows
let mainWindow = null;
let authWindow = null;
let popupWindows = {};

// Socket connection
const WS_URL = 'http://localhost:4500';
let socketInstance = null;

// Share data between main and renderer processes
let sharedData = {
  user: null,
  server: null,
  channel: null,
};

// Disocrd RPC
const clientId = '1242441392341516288';
DiscordRPC.register(clientId);
const rpc = new DiscordRPC.Client({ transport: 'ipc' });
const defaultPrecence = {
  details: '正在使用應用',
  state: '準備中',
  startTimestamp: Date.now(),
  largeImageKey: 'app_icon',
  largeImageText: '應用名稱',
  smallImageKey: 'status_icon',
  smallImageText: '狀態說明',
  instance: false,
  buttons: [
    {
      label: '加入我們的Discord伺服器',
      url: 'https://discord.gg/adCWzv6wwS',
    },
  ],
};

function waitForPort(port) {
  return new Promise((resolve, reject) => {
    let timeout = 30000; // 30 seconds timeout
    let timer;

    function tryConnect() {
      const client = new net.Socket();

      client.once('connect', () => {
        clearTimeout(timer);
        client.destroy();
        resolve();
      });

      client.once('error', (error) => {
        client.destroy();

        if (timeout <= 0) {
          clearTimeout(timer);
          reject(new Error('Timeout waiting for port'));
          return;
        }

        setTimeout(tryConnect, 1000);
        timeout -= 1000;
      });

      client.connect({ port: port, host: '127.0.0.1' });
    }

    tryConnect();
  });
}

async function createMainWindow() {
  if (mainWindow && !mainWindow.isDestroyed()) {
    mainWindow.focus();
    return mainWindow;
  }

  if (isDev) {
    try {
      await waitForPort(3000);
    } catch (err) {
      console.error('Failed to connect to Next.js server:', err);
      app.quit();
      return;
    }
  }

  mainWindow = new BrowserWindow({
    minWidth: 1400,
    minHeight: 800,
    frame: false,
    transparent: true,
    resizable: true,
    webPreferences: {
      preload: path.join(__dirname, 'preload.js'),
      nodeIntegration: true,
      contextIsolation: false,
    },
  });

  if (app.isPackaged || !isDev) {
    appServe(mainWindow).then(() => {
      mainWindow.loadURL('app://-');
    });
  } else {
    mainWindow.loadURL(`${baseUri}`);
    // Open DevTools in development mode
    mainWindow.webContents.openDevTools();
  }

  // wait for page load to send initial state
  mainWindow.webContents.on('did-finish-load', () => {
    mainWindow.webContents.send(
      mainWindow.isMaximized() ? 'window-maximized' : 'window-unmaximized',
    );
  });

  return mainWindow;
}

async function createAuthWindow() {
  if (authWindow && !authWindow.isDestroyed()) {
    authWindow.focus();
    return authWindow;
  }

  if (isDev) {
    try {
      await waitForPort(3000);
    } catch (err) {
      console.error('Failed to connect to Next.js server:', err);
      app.quit();
      return;
    }
  }

  authWindow = new BrowserWindow({
    width: 610,
    height: 450,
    resizable: false,
    frame: false,
    transparent: true,
    webPreferences: {
      preload: path.join(__dirname, 'preload.js'),
      nodeIntegration: true,
      contextIsolation: false,
    },
  });

  if (app.isPackaged || !isDev) {
    appServe(authWindow).then(() => {
      authWindow.loadURL('app://./auth.html');
    });
  } else {
    authWindow.loadURL(`${baseUri}/auth`);
    // Open DevTools in development mode
    authWindow.webContents.openDevTools();
  }

  // wait for page load to send initial state
  authWindow.webContents.on('did-finish-load', () => {
    authWindow.webContents.send(
      authWindow.isMaximized() ? 'window-maximized' : 'window-unmaximized',
    );
  });

  return authWindow;
}

async function createPopup(type, height, width) {
  // Track popup windows
  if (popupWindows[type] && !popupWindows[type].isDestroyed()) {
    popupWindows[type].focus();
    return popupWindows[type];
  }

  if (isDev) {
    try {
      await waitForPort(3000);
    } catch (err) {
      console.error('Failed to connect to Next.js server:', err);
      app.quit();
      return;
    }
  }

  const popup = new BrowserWindow({
    width: width ?? 800,
    height: height ?? 600,
    resizable: false,
    frame: false,
    transparent: true,
    webPreferences: {
      preload: path.join(__dirname, 'preload.js'),
      nodeIntegration: true,
      contextIsolation: false,
    },
  });

  popup.on('closed', () => {
    popupWindows[type] = null;
  });

  if (app.isPackaged || !isDev) {
    appServe(popup).then(() => {
      popup.loadURL(`app://./popup.html?type=${type}`);
    });
  } else {
    popup.loadURL(`${baseUri}/popup?type=${type}`);
    // Open DevTools in development mode
    popup.webContents.openDevTools();
  }

  // Open DevTools in development mode
  if (isDev) popup.webContents.openDevTools();

  popupWindows[type] = popup;

  return popup;
}

function connectSocket(sessionId) {
  const socket = io(WS_URL, {
    transports: ['websocket'],
    reconnection: true,
    reconnectionAttempts: 5,
    reconnectionDelay: 1000,
    reconnectionDelayMax: 5000,
    timeout: 20000,
    autoConnect: false,
    query: {
      sessionId,
    },
  });

  socket.on('connect', () => {
    BrowserWindow.getAllWindows().forEach((window) => {
      window.webContents.send('connect', socket.id);
    });
    socket.on('connect_error', (error) => {
      BrowserWindow.getAllWindows().forEach((window) =>
        window.webContents.send('connect_error', error),
      );
    });
    socket.on('error', (error) => {
      BrowserWindow.getAllWindows().forEach((window) =>
        window.webContents.send('error', error),
      );
    });
    socket.on('disconnect', (data) => {
      BrowserWindow.getAllWindows().forEach((window) =>
        window.webContents.send('disconnect', data),
      );
    });
    socket.on('userConnect', (data) => {
      sharedData.user = data;
      BrowserWindow.getAllWindows().forEach((window) =>
        window.webContents.send('userConnect', data),
      );
    });
    socket.on('userDisconnect', (data) => {
      sharedData.user = null;
      BrowserWindow.getAllWindows().forEach((window) =>
        window.webContents.send('userDisconnect', data),
      );
    });
    socket.on('userUpdate', (data) => {
      sharedData.user = { ...sharedData.user, ...data };
      BrowserWindow.getAllWindows().forEach((window) =>
        window.webContents.send('userUpdate', data),
      );
    });
    socket.on('serverConnect', (data) => {
      sharedData.server = data;
      BrowserWindow.getAllWindows().forEach((window) =>
        window.webContents.send('serverConnect', data),
      );
    });
    socket.on('serverDisconnect', (data) => {
      sharedData.server = null;
      BrowserWindow.getAllWindows().forEach((window) =>
        window.webContents.send('serverDisconnect', data),
      );
    });
    socket.on('serverUpdate', (data) => {
      sharedData.server = { ...sharedData.server, ...data };
      BrowserWindow.getAllWindows().forEach((window) =>
        window.webContents.send('serverUpdate', data),
      );
    });
    socket.on('channelConnect', (data) => {
      sharedData.channel = data;
      BrowserWindow.getAllWindows().forEach((window) =>
        window.webContents.send('channelConnect', data),
      );
    });
    socket.on('channelDisconnect', (data) => {
      sharedData.channel = null;
      BrowserWindow.getAllWindows().forEach((window) =>
        window.webContents.send('channelDisconnect', data),
      );
    });
    socket.on('channelUpdate', (data) => {
      sharedData.channel = { ...sharedData.channel, ...data };
      BrowserWindow.getAllWindows().forEach((window) =>
        window.webContents.send('channelUpdate', data),
      );
    });

    socket.on("update-users-list", (users) => console.log("Call users list: ",users));
    socket.on("audio-stream", ({ from, data }) => {
      BrowserWindow.getAllWindows().forEach((window) =>
        window.webContents.send('audio-stream', from, data),
      );
    });
    socket.on("update-disconnect", () => {
      BrowserWindow.getAllWindows().forEach((window) =>
        window.webContents.send('update-disconnect'),
      );
    });
    socket.on("room-list", (rooms) => console.log('Channel list: ', rooms));
    socket.on('user-speaking', (data) => {
      BrowserWindow.getAllWindows().forEach((window) =>
        window.webContents.send('user-speaking', data),
      );
    });

    // Socket IPC event handling
    ipcMain.on('connectUser', (_, data) =>
      socket.emit('connectUser', { sessionId, ...data }),
    );
    ipcMain.on('updateUser', (_, data) =>
      socket.emit('updateUser', { sessionId, ...data }),
    );
    ipcMain.on('connectServer', (_, data) =>
      socket.emit('connectServer', { sessionId, ...data }),
    );
    ipcMain.on('disconnectServer', (_, data) =>
      socket.emit('disconnectServer', { sessionId, ...data }),
    );
    ipcMain.on('createServer', (_, data) =>
      socket.emit('createServer', { sessionId, ...data }),
    );
    ipcMain.on('updateServer', (_, data) =>
      socket.emit('updateServer', { sessionId, ...data }),
    );
    ipcMain.on('deleteServer', (_, data) =>
      socket.emit('deleteServer', { sessionId, ...data }),
    );
    ipcMain.on('connectChannel', (_, data) =>
      socket.emit('connectChannel', { sessionId, ...data }),
    );
    ipcMain.on('disconnectChannel', (_, data) =>
      socket.emit('disconnectChannel', { sessionId, ...data }),
    );
    ipcMain.on('updateChannel', (_, data) =>
      socket.emit('updateChannel', { sessionId, ...data }),
    );
    ipcMain.on('createChannel', (_, data) =>
      socket.emit('createChannel', { sessionId, ...data }),
    );
    ipcMain.on('deleteChannel', (_, data) =>
      socket.emit('deleteChannel', { sessionId, ...data }),
    );
    ipcMain.on('sendMessage', (_, data) =>
      socket.emit('sendMessage', { sessionId, ...data }),
    );
    ipcMain.on('sendDirectMessage', (_, data) =>
      socket.emit('sendDirectMessage', { sessionId, ...data }),
    );

    ipcMain.on('join-room', (_, data) =>
      socket.emit('join-room', { sessionId, ...data }),
    );

    // Close auth window and create main window
    if (authWindow) {
      authWindow.close();
      authWindow = null;
    }
    createMainWindow();
  });

  return socket;
}

function disconnectSocket(socket) {
  if (socket) socket.disconnect();

  // Close main window and create auth window
  if (mainWindow) {
    mainWindow.close();
    mainWindow = null;
  }
  createAuthWindow();

  return null;
}

async function setActivity(activity) {
  if (!rpc) return;
  try {
    rpc.setActivity(activity);
  } catch (error) {
    console.error('設置Rich Presence時出錯:', error);
    rpc.setActivity(defaultPrecence);
  }
}

rpc.on('ready', () => {
  setActivity(defaultPrecence);
});

app.whenReady().then(async () => {
  await createAuthWindow();

  app.on('before-quit', () => {
    if (rpc) {
      rpc.destroy().catch(console.error);
    }
  });

  app.on('window-all-closed', () => {
    if (process.platform !== 'darwin') {
      // app.quit();
    }
  });

  // Window management IPC handlers
  ipcMain.on('login', (_, sessionId) => {
    if (!socketInstance) socketInstance = connectSocket(sessionId);
    socketInstance.connect();
  });
  ipcMain.on('logout', () => {
    socketInstance = disconnectSocket(socketInstance);
  });

  // Window control handlers
  ipcMain.on('minimize-window', () => {
    const currentWindow = BrowserWindow.getFocusedWindow();
    if (currentWindow) {
      currentWindow.minimize();
    }
  });
  ipcMain.on('maximize-window', () => {
    const currentWindow = BrowserWindow.getFocusedWindow();
    if (currentWindow) {
      if (currentWindow.isMaximized()) {
        currentWindow.unmaximize();
      } else {
        currentWindow.maximize();
      }
    }
  });
  ipcMain.on('close-window', () => {
    const currentWindow = BrowserWindow.getFocusedWindow();
    if (currentWindow) {
      currentWindow.close();
    }
  });

  // Popup handlers
  ipcMain.on('open-popup', (_, type, height, width) =>
    createPopup(type, height, width),
  );

  // Window control event handlers
  ipcMain.on('window-control', (event, command) => {
    const window = BrowserWindow.fromWebContents(event.sender);
    if (!window) return;

    switch (command) {
      case 'minimize':
        window.minimize();
        break;
      case 'maximize':
        if (window.isMaximized()) {
          window.unmaximize();
        } else {
          window.maximize();
        }
        break;
      case 'unmaximize':
        window.unmaximize();
        break;
      case 'close':
        window.close();
        break;
    }
  });

  // Request initial data handlers
  ipcMain.on('request-initial-data', (event) => {
    event.sender.send('initial-data', sharedData);
  });

<<<<<<< HEAD
  ipcMain.on("openDevtool", () => {
    if (isDev) {
      const currentWindow = BrowserWindow.getFocusedWindow();

      if (currentWindow)
        currentWindow.webContents.openDevTools({ mode: "detach" });
    }
=======
  // Discord RPC handlers
  ipcMain.on('update-discord-presence', (_, updatePresence) => {
    setActivity(updatePresence);
>>>>>>> 77b8c80d
  });
});

app.on('activate', async () => {
  if (BrowserWindow.getAllWindows().length === 0) {
    await createAuthWindow();
  }
});

rpc.login({ clientId }).catch(console.error);<|MERGE_RESOLUTION|>--- conflicted
+++ resolved
@@ -521,7 +521,11 @@
     event.sender.send('initial-data', sharedData);
   });
 
-<<<<<<< HEAD
+  // Discord RPC handlers
+  ipcMain.on('update-discord-presence', (_, updatePresence) => {
+    setActivity(updatePresence);
+  });
+
   ipcMain.on("openDevtool", () => {
     if (isDev) {
       const currentWindow = BrowserWindow.getFocusedWindow();
@@ -529,13 +533,7 @@
       if (currentWindow)
         currentWindow.webContents.openDevTools({ mode: "detach" });
     }
-=======
-  // Discord RPC handlers
-  ipcMain.on('update-discord-presence', (_, updatePresence) => {
-    setActivity(updatePresence);
->>>>>>> 77b8c80d
-  });
-});
+  });
 
 app.on('activate', async () => {
   if (BrowserWindow.getAllWindows().length === 0) {
