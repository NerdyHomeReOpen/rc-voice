--- conflicted
+++ resolved
@@ -226,10 +226,6 @@
   DELETE_CHANNEL = 'deleteChannel',
   SEND_MESSAGE = 'message',
   SEND_DIRECT_MESSAGE = 'directMessage',
-<<<<<<< HEAD
-=======
-  // SEND_VOICE_STREAM = 'sendVoiceStream',
->>>>>>> 01cca9f5
   RTC_OFFER = 'RTCOffer',
   RTC_ANSWER = 'RTCAnswer',
   RTC_ICE_CANDIDATE = 'RTCIceCandidate',
@@ -248,14 +244,7 @@
   CHANNEL_CONNECT = 'channelConnect',
   CHANNEL_DISCONNECT = 'channelDisconnect',
   CHANNEL_UPDATE = 'channelUpdate',
-<<<<<<< HEAD
   ERROR = 'error',
-=======
-  // PLAY_SOUND = 'playSound',
-  ERROR = 'error',
-  // SEND_SOCKET = 'sendSocket',
-  // VOICE_STREAM = 'voiceStream',
->>>>>>> 01cca9f5
   RTC_CONNECT = 'RTCConnect',
   RTC_OFFER = 'RTCOffer',
   RTC_ANSWER = 'RTCAnswer',
