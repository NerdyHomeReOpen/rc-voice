/* eslint-disable @typescript-eslint/no-unused-vars */
/* eslint-disable react-hooks/rules-of-hooks */
/* eslint-disable @typescript-eslint/no-unused-expressions */
/* eslint-disable react/display-name */
import React, { useEffect, useRef, useState } from 'react';
import { useSelector } from 'react-redux';
import { Edit, Plus, Trash } from 'lucide-react';
import {
  DragDropContext,
  Droppable,
  Draggable,
  DropResult,
} from '@hello-pangea/dnd';

// CSS
import styles from '@/styles/serverPage.module.css';
import grade from '@/styles/common/grade.module.css';
import permission from '@/styles/common/permission.module.css';

// Types
import { popupType, type Channel, type Server, type User } from '@/types';

// Redux
import store from '@/redux/store';

// Hooks
import { useSocket } from '@/hooks/SocketProvider';
import { useContextMenu } from '@/components/ContextMenuProvider';

// Components
import BadgeViewer from '@/components/viewers/BadgeViewer';

// Services
import { ipcService } from '@/services/ipc.service';

interface CategoryTabProps {
  category: Channel;
  server: Server;
  canEdit: boolean;
  index: number;
}

const CategoryTab: React.FC<CategoryTabProps> = React.memo(
  ({ category, server, canEdit, index }) => {
    // Expanded Control
    const [expanded, setExpanded] = useState<boolean>(true);

    // Context Menu
    const contextMenu = useContextMenu();

    const categoryVisibility = category.settings.visibility ?? 'public';
    const categoryName = category.name ?? '';
    const categoryChannels: Channel[] = []; //FIXME

    return (
      <Draggable
        draggableId={category.id}
        index={index}
        isDragDisabled={!canEdit}
      >
        {(provided) => (
          <div ref={provided.innerRef} {...provided.draggableProps}>
            {/* Category View */}
            <div
              {...provided.dragHandleProps}
              className={`${styles['channelTab']} ${
                expanded ? styles['expanded'] : ''
              } ${
                category.isLobby ? styles['lobby'] : styles[categoryVisibility]
              }`}
              onClick={() =>
                setExpanded(
                  categoryVisibility != 'readonly' ? !expanded : false,
                )
              }
              onContextMenu={(e) => {
                e.preventDefault();
                e.stopPropagation();
                contextMenu.showContextMenu(e.pageX, e.pageY, [
                  {
                    id: 'edit',
                    icon: <Edit size={14} className="w-5 h-5 mr-2" />,
                    label: '編輯',
                    show: canEdit,
                    onClick: () =>
                      ipcService.popup.open(popupType.EDIT_CHANNEL, 400, 300),
                  },
                  {
                    id: 'add',
                    icon: <Plus size={14} className="w-5 h-5 mr-2" />,
                    label: '新增',
                    show: canEdit && category.isRoot,
                    onClick: () =>
                      ipcService.popup.open(popupType.CREATE_CHANNEL, 400, 300),
                  },
                  {
                    id: 'delete',
                    icon: <Trash size={14} className="w-5 h-5 mr-2" />,
                    label: '刪除',
                    show: canEdit && !category.isLobby,
                    onClick: () =>
                      ipcService.popup.open(popupType.DELETE_CHANNEL, 400, 300),
                  },
                ]);
              }}
            >
              <div className={styles['channelTabLable']}>{categoryName}</div>
            </div>

            {/* Expanded Sections */}
            {expanded && (
              <Droppable
                droppableId={`category-${category.id}`}
                type="CHANNEL"
                isDropDisabled={!canEdit}
                isCombineEnabled={true}
                ignoreContainerClipping={true}
              >
                {(provided) => (
                  <div
                    ref={provided.innerRef}
                    {...provided.droppableProps}
                    className={styles['channelList']}
                  >
                    {categoryChannels
                      .sort((a, b) => (a.order ?? 0) - (b.order ?? 0))
                      .map((channel, index) =>
                        channel.isCategory ? (
                          <CategoryTab
                            key={channel.id}
                            category={channel}
                            server={server}
                            canEdit={canEdit}
                            index={index}
                          />
                        ) : (
                          <ChannelTab
                            key={channel.id}
                            channel={channel}
                            server={server}
                            canEdit={canEdit}
                            index={index}
                          />
                        ),
                      )}
                    {provided.placeholder}
                  </div>
                )}
              </Droppable>
            )}
          </div>
        )}
      </Draggable>
    );
  },
);

interface ChannelTabProps {
  channel: Channel;
  server: Server;
  canEdit: boolean;
  index: number;
}

const ChannelTab: React.FC<ChannelTabProps> = React.memo(
  ({ channel, server, canEdit, index }) => {
    // Redux
    const user = useSelector((state: { user: User | null }) => state.user);

    // Socket
    const socket = useSocket();

    // Context Menu
    const contextMenu = useContextMenu();

    // Expanded Control
    const [expanded, setExpanded] = useState<boolean>(true);

    const handleJoinChannel = (channelId: string) => {
      if (user?.currentChannelId == channelId) return;
      socket?.connectChannel(channelId);
    };

    const channelVisibility = channel.settings.visibility ?? 'public';
    const channelName = channel.name ?? '';
    const channelUsers =
      server.users?.filter((u) => u.currentChannelId === channel.id) ?? [];
    const userInChannel = user?.currentChannelId === channel.id;

    return (
      <Draggable
        draggableId={channel.id}
        index={index}
        isDragDisabled={!canEdit}
      >
        {(provided) => (
          <div ref={provided.innerRef} {...provided.draggableProps}>
            {/* Channel View */}
            <div
              {...provided.dragHandleProps}
              className={`${styles['channelTab']} ${
                expanded ? styles['expanded'] : ''
              } ${
                channel.isLobby ? styles['lobby'] : styles[channelVisibility]
              } ${userInChannel ? styles['userCurrentLocation'] : ''} ${
                !channel.isRoot ? styles['subChannel'] : ''
              }`}
              onClick={() =>
                setExpanded(channelVisibility != 'readonly' ? !expanded : false)
              }
              onDoubleClick={() => {
                channelVisibility !== 'readonly' &&
                  handleJoinChannel(channel.id);
              }}
              onContextMenu={(e) => {
                e.preventDefault();
                e.stopPropagation();
                contextMenu.showContextMenu(e.pageX, e.pageY, [
                  {
                    id: 'edit',
                    icon: <Edit size={14} className="w-5 h-5 mr-2" />,
                    label: '編輯',
                    show: canEdit,
                    onClick: () =>
                      ipcService.popup.open(popupType.EDIT_CHANNEL, 400, 300),
                  },
                  {
                    id: 'add',
                    icon: <Plus size={14} className="w-5 h-5 mr-2" />,
                    label: '新增',
                    show: canEdit && !channel.isLobby && channel.isRoot,
                    onClick: () =>
                      ipcService.popup.open(popupType.CREATE_CHANNEL, 400, 300),
                  },
                  {
                    id: 'delete',
                    icon: <Trash size={14} className="w-5 h-5 mr-2" />,
                    label: '刪除',
                    show: canEdit && !channel.isLobby,
                    onClick: () =>
                      ipcService.popup.open(popupType.DELETE_CHANNEL, 400, 300),
                  },
                ]);
              }}
            >
              <div className={styles['channelTabLable']}>{channelName}</div>
              <div className={styles['channelTabCount']}>
                {`(${channelUsers.length})`}
              </div>
            </div>
            {/* Expanded Sections */}
            {expanded && (
              <div className={styles['userList']}>
                {channelUsers
                  .sort((a, b) => a.name.localeCompare(b.name))
                  .map((user: User) => (
                    <UserTab
                      key={user.id}
                      user={user}
                      server={server}
                      canEdit={canEdit}
                    />
                  ))}
              </div>
            )}
          </div>
        )}
      </Draggable>
    );
  },
);

interface UserTabProps {
  server: Server;
  user: User;
  canEdit: boolean;
}

const UserTab: React.FC<UserTabProps> = React.memo(
  ({ user, server, canEdit }) => {
    // Socket
    const socket = useSocket();

    // Context
    const contextMenu = useContextMenu();

    // User Info Block Control
    const [showInfoBlock, setShowInfoBlock] = useState<boolean>(false);
<<<<<<< HEAD
    const floatingBlockRef = useRef<HTMLDivElement>(null);
    const userId = user.id;
    const [userSpeakingStatus, setUserSpeakingStatus] = useState<{ [userId: string]: boolean }>({[userId]: true});

    socket?.on("user-speaking", ({ userId, isSpeaking }: { userId: string, isSpeaking: boolean }) => {
      setUserSpeakingStatus(prevStatus => {
        return {
            ...prevStatus,
            [userId]: !isSpeaking
        };
      });
    });
=======
    const infoBlockRef = useRef<HTMLDivElement>(null);
>>>>>>> 8326eb86

    useEffect(() => {
      const handleClickOutside = (event: MouseEvent) => {
        if (infoBlockRef.current?.contains(event.target as Node))
          setShowInfoBlock(false);
      };

      document.addEventListener('mousedown', handleClickOutside);
      return () =>
        document.removeEventListener('mousedown', handleClickOutside);
    }, []);

    const channelUser = user;
    const channelUserMember = server.members?.[user.id];
    const channelUserPermission = channelUserMember?.permissionLevel ?? 1;
    const channelUserNickname = channelUserMember?.nickname ?? user.name;
    const channelUserLevel = Math.min(56, Math.ceil(user.level / 5)); // 56 is max level
    const channelUserGender = user.gender;
    const channelUserBadges = user.badges ?? [];

    const handleKickUser = (targetId: string) => {};

    const handleAddFriend = (targetId: string) => {};

    return (
      <div key={user.id} ref={infoBlockRef}>
        {/* User View */}
        <div
          className={`${styles['userTab']}`}
          data-user-block
          data-user-id={user.id}
          onDoubleClick={(e) => {
            e.preventDefault();
            e.stopPropagation();
            // setContentMenuPos({ x: e.pageX, y: e.pageY });
            // setShowInfoBlock(true);
          }}
          onContextMenu={(e) => {
            e.preventDefault();
            e.stopPropagation();
            contextMenu.showContextMenu(e.pageX, e.pageY, [
              {
                id: 'kick',
                icon: <Trash size={14} className="w-5 h-5 mr-2" />,
                label: '踢出',
                show: canEdit && user.id != channelUser.id,
                onClick: () => {
                  handleKickUser(user.id);
                },
              },
              {
                id: 'addFriend',
                icon: <Plus size={14} className="w-5 h-5 mr-2" />,
                label: '新增好友',
                show: canEdit && user.id != channelUser.id,
                onClick: () => {
                  handleAddFriend(user.id);
                },
              },
            ]);
          }}
        >
          <div className={`${styles['userState']}
          ${userSpeakingStatus[user.id] ? styles['unplay'] : ""}`} />
          <div
            className={`${styles['userIcon']} ${
              permission[channelUserGender]
            } ${permission[`lv-${channelUserPermission}`]}`}
          />
          <div className={styles['userTabName']}>{channelUserNickname}</div>
          <div
            className={`${styles['userGrade']} ${
              grade[`lv-${channelUserLevel}`]
            }`}
          />
          <BadgeViewer badges={channelUserBadges} maxDisplay={3} />
          {channelUser.id === user.id && (
            <div className={styles['myLocationIcon']} />
          )}
        </div>

        {/* User Info Block */}
        {/* FIXME */}
        {/* {showInfoBlock && (
          <UserInfoBlock
            onClose={() => setShowInfoBlock(false)}
            x={contentMenuPos.x}
            y={contentMenuPos.y}
            user={user}
          />
        )} */}
      </div>
    );
  },
);

interface ChannelViewerProps {
  channels: Channel[] | null;
}

const ChannelViewer: React.FC<ChannelViewerProps> = ({ channels }) => {
  if (!channels) return null;

  // Redux
  const user = useSelector((state: { user: User }) => state.user);
  const server = useSelector((state: { server: Server }) => state.server);

  // Socket
  const socket = useSocket();

  // Context
  const contextMenu = useContextMenu();

  const connectStatus = 3;
  const userCurrentChannel = channels.find(
    (ch) => ch.id == user.currentChannelId,
  );
  const userCurrentChannelName = userCurrentChannel?.name ?? '';
  const userMember = server.members?.[user.id];
  const userPermission = userMember?.permissionLevel ?? 1;
  const serverChannels = server.channels ?? [];
  const canEdit = userPermission >= 5;

  const handleDragEnd = (result: DropResult) => {
    const { destination, source, draggableId, combine } = result;

    // Validation
    const movedChannel = channels?.find((ch) => ch.id === draggableId);
    if (!movedChannel) return;

    // Permission check
    if (!canEdit) return;

    // Prevent lobby movement restrictions
    if (
      movedChannel.isLobby &&
      (combine || destination?.droppableId !== 'root')
    ) {
      return;
    }

    // Helper to emit updates
    const emitUpdates = (updates: Partial<Channel>[]) => {
      if (updates.length === 0) return;
      socket?.updateChannel(updates);
    };

    // Handle combining channels
    if (combine) {
      const targetChannel = channels?.find(
        (ch) => ch.id === combine.draggableId,
      );
      if (!targetChannel || targetChannel.isLobby) return;

      // Calculate order for moved channel
      const siblings =
        channels?.filter((ch) =>
          ch.subChannels?.some((sub) => sub.id === targetChannel.id),
        ) || [];
      const newOrder = siblings.length;

      const updates: Partial<Channel>[] = [
        {
          id: targetChannel.id,
          order: targetChannel.order,
          // parentChannelId: null,
          isCategory: true,
        },
        {
          id: movedChannel.id,
          order: newOrder,
          // parentChannelId: targetChannel.id,
          isCategory: false,
        },
      ];

      // Update order of siblings in source
      const sourceChannels = channels?.filter((ch) =>
        ch.subChannels?.some((sub) => sub.id === movedChannel.id),
      );

      if (sourceChannels) {
        const sourceUpdates = sourceChannels.map(
          (ch, idx): Partial<Channel> => ({
            id: ch.id,
            order: idx,
            // parentChannelId: null,
            isCategory: ch.isCategory,
          }),
        );
        updates.push(...sourceUpdates);
      }

      emitUpdates(updates);
      return;
    }

    // Handle regular drag and drop
    if (!destination) return;
    if (
      destination.droppableId === source.droppableId &&
      destination.index === source.index
    )
      return;

    const targetParentId =
      destination.droppableId === 'root'
        ? null
        : destination.droppableId.replace('category-', '');

    // Get channels at destination level
    const siblings =
      channels?.filter((ch) => {
        if (targetParentId === null) {
          return ch.subChannels === undefined || ch.subChannels.length === 0;
        }
        return ch.subChannels?.some((sub) => sub.id === targetParentId);
      }) || [];

    // Remove moved channel and insert at new position
    const updatedChannels = siblings.filter((ch) => ch.id !== draggableId);
    updatedChannels.splice(destination.index, 0, movedChannel);

    // Create updates
    const updates: Partial<Channel>[] = updatedChannels.map((ch, idx) => ({
      id: ch.id,
      order: idx,
      // parentChannelId: targetParentId,
      isCategory: ch.isCategory,
    }));

    // Add moved channel update
    updates.push({
      id: movedChannel.id,
      order: destination.index,
      // parentChannelId: targetParentId,
      isCategory: movedChannel.isCategory,
    });

    emitUpdates(updates);
  };

  return (
    <>
      {/* Current Channel */}
      <div className={styles['currentChannelBox']}>
        <div
          className={`${styles['currentChannelIcon']} ${
            styles[`status${connectStatus}`]
          }`}
        />
        <div className={styles['currentChannelText']}>
          {userCurrentChannelName}
        </div>
      </div>
      {/* Mic Queue */}
      {userCurrentChannel?.voiceMode === 'queue' && (
        <>
          <div className={styles['sectionTitle']}>麥序</div>
          <div className={styles['micQueueBox']}>
            <div className={styles['userList']}>
              {/* {micQueueUsers.map((user) => (
            <UserTab
              key={user.id}
              user={user}
              server={server}
              mainUser={user}
            />
          ))} */}
            </div>
          </div>
        </>
      )}

      {/* Saperator */}
      <div className={styles['saperator-2']} />
      {/* All Channels */}
      <div
        className={styles['sectionTitle']}
        onContextMenu={(e) => {
          e.preventDefault();
          e.stopPropagation();
          contextMenu.showContextMenu(e.pageX, e.pageY, [
            {
              id: 'addChannel',
              icon: <Plus size={14} className="w-5 h-5 mr-2" />,
              label: '新增',
              show: canEdit,
              onClick: () =>
                ipcService.popup.open(popupType.CREATE_CHANNEL, 400, 300),
            },
          ]);
        }}
      >
        所有頻道
      </div>
      {/* Channel List */}
      <DragDropContext onDragEnd={handleDragEnd}>
        <Droppable
          droppableId="root"
          type="CHANNEL" // Always accept CHANNEL type items
          ignoreContainerClipping={true}
          isDropDisabled={!canEdit}
          isCombineEnabled={true}
        >
          {(provided) => (
            <div
              ref={provided.innerRef}
              {...provided.droppableProps}
              className={styles['channelList']}
            >
              {serverChannels
                .filter((c) => c.isRoot)
                .sort((a, b) => (a.order ?? 0) - (b.order ?? 0))
                .map((channel, index) =>
                  channel.isCategory ? (
                    <CategoryTab
                      key={channel.id}
                      category={channel}
                      server={server}
                      canEdit={canEdit}
                      index={index}
                    />
                  ) : (
                    <ChannelTab
                      key={channel.id}
                      channel={channel}
                      server={server}
                      canEdit={canEdit}
                      index={index}
                    />
                  ),
                )}
              {provided.placeholder}
            </div>
          )}
        </Droppable>
      </DragDropContext>
    </>
  );
};

ChannelViewer.displayName = 'ChannelViewer';

export default ChannelViewer;<|MERGE_RESOLUTION|>--- conflicted
+++ resolved
@@ -285,34 +285,31 @@
     const contextMenu = useContextMenu();
 
     // User Info Block Control
-    const [showInfoBlock, setShowInfoBlock] = useState<boolean>(false);
-<<<<<<< HEAD
-    const floatingBlockRef = useRef<HTMLDivElement>(null);
+    // const [showInfoBlock, setShowInfoBlock] = useState<boolean>(false);
     const userId = user.id;
     const [userSpeakingStatus, setUserSpeakingStatus] = useState<{ [userId: string]: boolean }>({[userId]: true});
 
-    socket?.on("user-speaking", ({ userId, isSpeaking }: { userId: string, isSpeaking: boolean }) => {
-      setUserSpeakingStatus(prevStatus => {
-        return {
-            ...prevStatus,
-            [userId]: !isSpeaking
-        };
-      });
-    });
-=======
+    // socket?.on("user-speaking", ({ userId, isSpeaking }: { userId: string, isSpeaking: boolean }) => {
+    //   setUserSpeakingStatus(prevStatus => {
+    //     return {
+    //         ...prevStatus,
+    //         [userId]: !isSpeaking
+    //     };
+    //   });
+    // });
+
     const infoBlockRef = useRef<HTMLDivElement>(null);
->>>>>>> 8326eb86
-
-    useEffect(() => {
-      const handleClickOutside = (event: MouseEvent) => {
-        if (infoBlockRef.current?.contains(event.target as Node))
-          setShowInfoBlock(false);
-      };
-
-      document.addEventListener('mousedown', handleClickOutside);
-      return () =>
-        document.removeEventListener('mousedown', handleClickOutside);
-    }, []);
+
+    // useEffect(() => {
+    //   const handleClickOutside = (event: MouseEvent) => {
+    //     if (infoBlockRef.current?.contains(event.target as Node))
+    //       setShowInfoBlock(false);
+    //   };
+
+    //   document.addEventListener('mousedown', handleClickOutside);
+    //   return () =>
+    //     document.removeEventListener('mousedown', handleClickOutside);
+    // }, []);
 
     const channelUser = user;
     const channelUserMember = server.members?.[user.id];
