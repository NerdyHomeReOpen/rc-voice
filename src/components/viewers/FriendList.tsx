import React, { useRef, useEffect, useState } from 'react';

// CSS
import styles from '@/styles/friendPage.module.css';
import grade from '@/styles/common/grade.module.css';
import vip from '@/styles/common/vip.module.css';
// Types
import {
  PopupType,
  User,
  FriendGroup,
  UserFriend,
  Server,
  // Friend,
} from '@/types';

// Components
import BadgeViewer from '@/components/viewers/Badge';

// Providers
import { useContextMenu } from '@/providers/ContextMenu';
import { useLanguage } from '@/providers/Language';
import { useSocket } from '@/providers/Socket';

// Services
import ipcService from '@/services/ipc.service';
import { createDefault } from '@/utils/createDefault';
import refreshService from '@/services/refresh.service';

interface FriendGroupTabProps {
  friendGroup: FriendGroup;
  friends: UserFriend[];
  user: User;
}

const FriendGroupTab: React.FC<FriendGroupTabProps> = React.memo(
  ({ friendGroup, friends, user }) => {
    // Hooks
    const lang = useLanguage();
    const contextMenu = useContextMenu();

    // States
    const [expanded, setExpanded] = useState<boolean>(true);

    // Socket
    const socket = useSocket();

    // Variables
    const {
      id: friendGroupId,
      name: friendGroupName,
      order: friendGroupOrder,
    } = friendGroup;
    const friendGroupFriends =
      friendGroupId === ''
        ? friends
        : friends.filter((fd) => fd.friendGroupId === friendGroupId);
    const friendsInServer = friendGroupFriends.filter(
      (fd) => fd.currentServerId,
    ).length;

    return (
      <div key={friendGroupId}>
        {/* Tab View */}
        <div
          className={styles['tab']}
          onClick={() => setExpanded(!expanded)}
          onContextMenu={(e) => {
            contextMenu.showContextMenu(e.pageX, e.pageY, [
              {
                id: 'edit',
                label: lang.tr.editFriendGroup,
                show: friendGroupId !== '',
                onClick: () => {
                  ipcService.popup.open(PopupType.EDIT_FRIEND_GROUP);
                  ipcService.initialData.onRequest(
                    PopupType.EDIT_FRIEND_GROUP,
                    {
                      friendGroupId,
                      friendGroupName,
                      friendGroupOrder,
                    },
                  );
                },
              },
              {
                id: 'delete',
                label: lang.tr.delete,
                show: friendGroupId !== '',
                onClick: () => {
                  // Open Delete Group Modal
                  ipcService.popup.open(PopupType.DIALOG_ALERT);
                  ipcService.initialData.onRequest(PopupType.DIALOG_ALERT, {
                    iconType: 'warning',
                    title: lang.tr.deleteFriendGroupDialog.replace(
                      '{0}',
                      friendGroupName,
                    ),
                    submitTo: PopupType.DIALOG_ALERT,
                  });
                  ipcService.popup.onSubmit(PopupType.DIALOG_ALERT, () => {
                    socket.send.deleteFriendGroup({
                      friendGroupId,
                    });
                  });
                },
              },
            ]);
          }}
        >
          <div
            className={`${styles['toggleIcon']} ${
              expanded ? styles['expanded'] : ''
            }`}
          />
          <span className={styles['tabLable']}>{friendGroupName}</span>
          <span
            className={styles['tabCount']}
          >{`(${friendsInServer}/${friendGroupFriends.length})`}</span>
        </div>

        {/* Expanded Sections */}
        {expanded && friends && (
          <div className={styles['tabContent']}>
            {friendGroupFriends.map((friend) => (
              <FriendCard key={friend.id} user={user} friend={friend} />
            ))}
          </div>
        )}
      </div>
    );
  },
);

FriendGroupTab.displayName = 'FriendGroupTab';

interface FriendCardProps {
  user: User;
  friend: UserFriend;
}

const FriendCard: React.FC<FriendCardProps> = React.memo(({ friend }) => {
  // Hooks
  const lang = useLanguage();
  const contextMenu = useContextMenu();

  // Socket
  const socket = useSocket();

  // Refs
  const refreshed = useRef(false);

  // States
  const [friendServerName, setFriendServerName] = useState<Server['name']>(
    createDefault.server().name,
  );

  // Variables
  const {
    id: friendId,
    name: friendName,
    avatarUrl: friendAvatarUrl,
    signature: friendSignature,
    vip: friendVip,
    level: friendLevel,
    // user1Id: friendUserId1,
    // user2Id: friendUserId2,
    badges: friendBadges = [],
    currentServerId: friendCurrentServerId,
  } = friend;
  const friendGrade = Math.min(56, Math.ceil(friendLevel / 5)); // 56 is max level

  // Handlers
  // const handleOpenDirectMessage = (
  //   userId: User['id'],
  //   targetId: User['id'],
  //   targetName: User['name'],
  // ) => {
  //   ipcService.popup.open(PopupType.DIRECT_MESSAGE);
  //   ipcService.initialData.onRequest(PopupType.DIRECT_MESSAGE, {
  //     userId,
  //     targetId,
  //     targetName,
  //   });
  // };

  // Handlers
  const handleServerUpdate = (server: Server | null) => {
    if (!server) return;
    setFriendServerName(server.name);
  };

  // const handleUpdateFriend = (
  //   friend: Partial<Friend>,
  //   userId: User['id'],
  //   targetId: User['id'],
  // ) => {
  //   if (!socket) return;
  //   socket.send.updateFriend({
  //     friend,
  //     userId,
  //     targetId,
  //   });
  // };

  const handleDeleteFriend = (friendId: UserFriend['id']) => {
    ipcService.popup.open(PopupType.DIALOG_ALERT);
    ipcService.initialData.onRequest(PopupType.DIALOG_ALERT, {
      iconType: 'warning',
      title: lang.tr.deleteFriendDialog.replace('{0}', friendName),
      submitTo: PopupType.DIALOG_ALERT,
    });
    ipcService.popup.onSubmit(PopupType.DIALOG_ALERT, () => {
      socket.send.deleteFriend({
        friendId,
      });
    });
  };

  useEffect(() => {
    if (!friendCurrentServerId || refreshed.current) return;
    const refresh = async () => {
      refreshed.current = true;
      const server = await refreshService.server({
        serverId: friendCurrentServerId,
      });
      handleServerUpdate(server);
    };
    refresh();
  }, [friendCurrentServerId]);

  return (
    <div key={friendId}>
      {/* User View */}
      <div
        className={styles['friendCard']}
        onContextMenu={(e) => {
          contextMenu.showContextMenu(e.pageX, e.pageY, [
            {
              id: 'delete',
              label: lang.tr.deleteFriend,
              onClick: () => handleDeleteFriend(friendId),
            },
            // {
            //   id: 'edit',
            //   label: '編輯分組',
            //   onClick: () => {
            //     // Open Edit Group Modal
            //   },
            // },
          ]);
        }}
        // onDoubleClick={() => {
        //   handleOpenDirectMessage(friendUserId1, friendUserId2, friendName);
        // }}
      >
        <div
          className={styles['avatarPicture']}
          style={{
            backgroundImage: `url(${friendAvatarUrl})`,
            filter: !friendServerName ? 'grayscale(100%)' : '',
          }}
        />
        <div className={styles['baseInfoBox']}>
          <div className={styles['container']}>
            {friendVip > 0 && (
              <div
                className={`${vip['vipIcon']} ${vip[`vip-small-${friendVip}`]}`}
              />
            )}
            <div className={styles['name']}>{friendName}</div>
            <div
              className={`${grade['grade']} ${grade[`lv-${friendGrade}`]}`}
            />
            <BadgeViewer badges={friendBadges} />
          </div>
          {friendServerName ? (
            <div className={styles['container']}>
              <div className={styles['location']} />
              <div className={styles['serverName']}>{friendServerName}</div>
            </div>
          ) : (
            <div className={styles['signature']}>{friendSignature}</div>
          )}
        </div>
      </div>
    </div>
  );
});

FriendCard.displayName = 'FriendCard';

interface FriendListViewerProps {
  user: User;
}

const FriendListViewer: React.FC<FriendListViewerProps> = React.memo(
  ({ user }) => {
    // Hooks
    const lang = useLanguage();

    // States
    const [searchQuery, setSearchQuery] = useState<string>('');
    const [selectedTabId, setSelectedTabId] = useState<number>(0);

    // Variables
    const {
      id: userId,
      friends: userFriends = [],
      friendGroups: userFriendGroups = [],
    } = user;
    userFriends.sort((a, b) => {
      if (a.currentServerId && !b.currentServerId) return -1;
      if (!a.currentServerId && b.currentServerId) return 1;
      return 0;
    });
    const filteredFriends = userFriends.filter((fd) =>
      fd.name.includes(searchQuery),
    );
    const defaultFriendGroup: FriendGroup = createDefault.friendGroup({
      name: `${lang.tr.myFriends}`,
      order: 0,
      userId,
    });

    // Handlers
    const handleOpenAddFriend = (userId: User['id']) => {
      ipcService.popup.open(PopupType.ADD_FRIEND);
      ipcService.initialData.onRequest(PopupType.ADD_FRIEND, {
        userId,
      });
    };

    const handleOpenAddFriendGroup = () => {
      ipcService.popup.open(PopupType.ADD_FRIEND_GROUP);
      ipcService.initialData.onRequest(PopupType.ADD_FRIEND_GROUP, {
        userId,
      });
    };

<<<<<<< HEAD
    // const handleOpenCreateGroupPopup = () => {
    //   // ipcService.popup.open(PopupType.CREATE_FRIEND_GROUP);
    // };

    console.log([defaultFriendGroup, ...userFriendGroups]);

=======
>>>>>>> 37dce073
    return (
      <>
        {/* Navigation Tabs */}
        <div className={styles['navigateTabs']}>
          <div
            className={`${styles['tab']} ${
              selectedTabId == 0 ? styles['selected'] : ''
            }`}
            onClick={() => setSelectedTabId(0)}
          >
            <div className={styles['friendListIcon']} />
          </div>
          <div
            className={`${styles['tab']} ${
              selectedTabId == 1 ? styles['selected'] : ''
            }`}
            onClick={() => setSelectedTabId(1)}
          >
            <div className={styles['recentIcon']} />
          </div>
        </div>

        {/* Friend List */}
        {selectedTabId == 0 && (
          <div className={styles['friendList']}>
            {/* Search Bar */}
            <div className={styles['searchBar']}>
              <div className={styles['searchIcon']} />
              <input
                type="text"
                placeholder={lang.tr.searchFriend}
                className={styles['searchInput']}
                onChange={(e) => setSearchQuery(e.target.value)}
              />
              <div className={styles['prevIcon']} />
              <div className={styles['nextIcon']} />
            </div>
            {/* Friend Groups */}
            <div className={styles['friendGroups']}>
              {[defaultFriendGroup, ...userFriendGroups]
                .sort((a, b) => a.order - b.order)
                .map((friendGroup) => (
                  <FriendGroupTab
                    key={friendGroup.id}
                    user={user}
                    friendGroup={friendGroup}
                    friends={filteredFriends}
                  />
                ))}
            </div>
            {/* Bottom Buttons */}
            <div className={styles['bottomButtons']}>
              <div
                className={styles['button']}
                datatype="addGroup"
                onClick={() => handleOpenAddFriendGroup()}
              >
                {lang.tr.friendAddGroup}
              </div>
              <div
                className={styles['button']}
                datatype="addFriend"
                onClick={() => handleOpenAddFriend(userId)}
              >
                {lang.tr.addFriend}
              </div>
            </div>
          </div>
        )}

        {/* Recent */}
        {selectedTabId == 1 && <div className={styles['recentList']}></div>}
      </>
    );
  },
);

FriendListViewer.displayName = 'FriendListViewer';

export default FriendListViewer;<|MERGE_RESOLUTION|>--- conflicted
+++ resolved
@@ -338,15 +338,6 @@
       });
     };
 
-<<<<<<< HEAD
-    // const handleOpenCreateGroupPopup = () => {
-    //   // ipcService.popup.open(PopupType.CREATE_FRIEND_GROUP);
-    // };
-
-    console.log([defaultFriendGroup, ...userFriendGroups]);
-
-=======
->>>>>>> 37dce073
     return (
       <>
         {/* Navigation Tabs */}
