--- conflicted
+++ resolved
@@ -496,13 +496,8 @@
               className={`min-w-3.5 min-h-3.5 rounded-sm flex items-center justify-center mr-1`}
             >
               <img
-<<<<<<< HEAD
-                src={`/UserGrade_${userLevel}.png`}
-                alt={`/UserGrade_${userLevel}`}
-=======
                 src={`/channel/${userGender}_${userPermission}.png`}
                 alt={`${userGender}_${userPermission}`}
->>>>>>> 5c721a8c
                 className="select-none"
               />
             </div>
@@ -530,9 +525,9 @@
               className={`min-w-3.5 min-h-3.5 rounded-sm flex items-center justify-center ml-1`}
             >
               <img
-                src={`/mylocation.png`}
-                alt={`mylocation`}
-                className="p-1 select-none"
+                src={`/UserGrade_${userLevel}.png`}
+                alt={`/UserGrade_${userLevel}`}
+                className="select-none"
               />
             </div>
           )}
