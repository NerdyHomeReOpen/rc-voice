import React, { useEffect, useRef, useState } from 'react';
import { useSelector } from 'react-redux';
import {
  Dot,
  Edit,
  House,
  Minus,
  MoreVertical,
  Plus,
  Trash,
} from 'lucide-react';

// Types
import type { Channel, Server, User, Visibility } from '@/types';

// Redux
import store from '@/redux/store';

// Hooks
import { useSocket } from '@/hooks/SocketProvider';

// Components
import BadgeViewer from '@/components/BadgeViewer';
import ContextMenu from '@/components/ContextMenu';
import UserInfoBlock from '@/components/UserInfoBlock';

// Modals
import AddChannelModal from '@/modals/AddChannelModal';
import EditChannelModal from '@/modals/EditChannelModal';
import DeleteChannelModal from '@/modals/DeleteChannelModal';

const getVisibilityStyle = (visibility: Visibility): string => {
  switch (visibility) {
    case 'private':
      return 'bg-blue-100';
    case 'readonly':
      return 'bg-gray-300';
    default:
      return 'bg-white';
  }
};

interface ContextMenuPosState {
  x: number;
  y: number;
}

interface CategoryTabProps {
  category: Channel;
  server: Server;
  user: User;
}

<<<<<<< HEAD
const CategoryTab: React.FC<CategoryTabProps> = React.memo(
  ({ category, server, user }) => {
    // Expanded Control
    const [expanded, setExpanded] = useState<boolean>(true);

    // Context Menu Control
    const [contentMenuPos, setContentMenuPos] = useState<ContextMenuPosState>({
      x: 0,
      y: 0,
    });
    const [showContextMenu, setShowContextMenu] = useState<boolean>(false);

    // Modal Control
    const [showAddChannelModal, setShowAddChannelModal] =
      useState<boolean>(false);
    const [showEditChannelModal, setShowEditChannelModal] =
      useState<boolean>(false);
    const [showDeleteChannelModal, setShowDeleteChannelModal] =
      useState<boolean>(false);

    const categoryVisibility = category.settings.visibility ?? 'public';
    const categoryName = category.name ?? '';
    const userPermission = server.members?.[user.id].permissionLevel ?? 1;
    const canEdit = userPermission >= 5;
    const serverChannels = server.channels ?? [];

    return (
      <div key={category.id} className="mb">
        {/* Category View */}
=======
const CategoryTab: React.FC<CategoryTabProps> = React.memo(({ category }) => {
  // Redux
  const server = useSelector((state: { server: Server }) => state.server);
  const mainUser = useSelector((state: { user: User }) => state.user);

  // Expanded Control
  const [expanded, setExpanded] = useState<boolean>(true);

  // Context Menu Control
  const [contentMenuPos, setContentMenuPos] = useState<ContextMenuPosState>({
    x: 0,
    y: 0,
  });
  const [showContextMenu, setShowContextMenu] = useState<boolean>(false);

  // Modal Control
  const [showAddChannelModal, setShowAddChannelModal] =
    useState<boolean>(false);
  const [showEditChannelModal, setShowEditChannelModal] =
    useState<boolean>(false);

  const categoryVisibility = category.settings.visibility ?? 'public';
  const categoryName = category.name ?? '';
  const serverChannels = server.channels ?? [];
  const mainUserPermission = server.members?.[mainUser.id].permissionLevel ?? 1;

  return (
    <div key={category.id} className="mb">
      {/* Category View */}
      <div
        className="flex p-1 pl-3 items-center justify-between hover:bg-gray-100 group select-none"
        onClick={() =>
          setExpanded(categoryVisibility != 'readonly' ? !expanded : false)
        }
        onContextMenu={(e) => {
          e.preventDefault();
          e.stopPropagation();
          setContentMenuPos({ x: e.pageX, y: e.pageY });
          setShowContextMenu(true);
        }}
      >
        <div className="flex items-center flex-1 min-w-0">
          <div
            className={`min-w-3.5 min-h-3.5 rounded-sm flex items-center justify-center outline outline-1 outline-gray-200 mr-1 
              ${getVisibilityStyle(categoryVisibility)}`}
          >
            {categoryVisibility === 'readonly' ? (
              <Dot size={12} />
            ) : expanded ? (
              <Minus size={12} />
            ) : (
              <Plus size={12} />
            )}
          </div>
          <span className="truncate">{categoryName}</span>
        </div>
>>>>>>> fd4aa390
        <div
          className="flex p-1 pl-3 items-center justify-between hover:bg-gray-100 group select-none"
          onClick={() =>
            setExpanded(categoryVisibility != 'readonly' ? !expanded : false)
          }
          onContextMenu={(e) => {
            e.preventDefault();
            e.stopPropagation();
            setContentMenuPos({ x: e.pageX, y: e.pageY });
            setShowContextMenu(true);
          }}
        >
          <div className="flex items-center flex-1 min-w-0">
            <div
              className={`min-w-3.5 min-h-3.5 rounded-sm flex items-center justify-center outline outline-1 outline-gray-200 mr-1 
              ${getVisibilityStyle(categoryVisibility)}`}
            >
              {categoryVisibility === 'readonly' ? (
                <Dot size={12} />
              ) : expanded ? (
                <Minus size={12} />
              ) : (
                <Plus size={12} />
              )}
            </div>
            <span className="truncate">{categoryName}</span>
          </div>
          {canEdit && (
            <div
              onClick={(e) => {
                e.preventDefault();
                e.stopPropagation();
                setShowAddChannelModal(true);
              }}
              className="opacity-0 group-hover:opacity-100 hover:bg-gray-200 p-1 rounded"
            >
              <Plus size={14} />
            </div>
          )}
        </div>

<<<<<<< HEAD
        {/* Expanded Sections */}
        {expanded && serverChannels.length > 0 && (
          <div className="ml-6">
            {serverChannels
              .filter((c) => c.parentId === category.id)
              .map((subChannel) =>
                subChannel.isCategory ? (
                  <CategoryTab
                    key={subChannel.id}
                    category={subChannel}
                    server={server}
                    user={user}
                  />
                ) : (
                  <ChannelTab
                    key={subChannel.id}
                    channel={subChannel}
                    server={server}
                    user={user}
                  />
                ),
              )}
          </div>
        )}

        {/* Context Menu */}
        {showContextMenu && (
          <ContextMenu
            onClose={() => setShowContextMenu(false)}
            x={contentMenuPos.x}
            y={contentMenuPos.y}
            items={[
              {
                id: 'edit',
                icon: <Edit size={14} className="w-5 h-5 mr-2" />,
                label: '編輯',
                disabled: !canEdit,
                onClick: () => {
                  setShowContextMenu(false);
                  setShowEditChannelModal(true);
                },
=======
      {/* Context Menu */}
      {showContextMenu && mainUserPermission >= 5 && (
        <ContextMenu
          onClose={() => setShowContextMenu(false)}
          x={contentMenuPos.x}
          y={contentMenuPos.y}
          items={[
            {
              id: 'edit',
              icon: <Edit size={14} className="w-5 h-5 mr-2" />,
              label: '編輯',
              onClick: () => {
                setShowContextMenu(false);
                setShowEditChannelModal(true);
>>>>>>> fd4aa390
              },
              {
                id: 'delete',
                icon: <Trash size={14} className="w-5 h-5 mr-2" />,
                label: '刪除',
                disabled: !canEdit,
                onClick: () => {
                  setShowContextMenu(false);
                  setShowDeleteChannelModal(true);
                },
              },
            ]}
          />
        )}

        {/* Add Channel Modal */}
        {showAddChannelModal && (
          <AddChannelModal
            onClose={() => setShowAddChannelModal(false)}
            parentChannel={category}
          />
        )}

        {/* Edit Channel Modal */}
        {showEditChannelModal && (
          <EditChannelModal
            onClose={() => setShowEditChannelModal(false)}
            channel={category}
          />
        )}

        {/* Delete Channel Modal */}
        {showDeleteChannelModal && (
          <DeleteChannelModal
            onClose={() => setShowDeleteChannelModal(false)}
            channel={category}
          />
        )}
      </div>
    );
  },
);

interface ChannelTabProps {
  channel: Channel;
  server: Server;
  user: User;
}

<<<<<<< HEAD
const ChannelTab: React.FC<ChannelTabProps> = React.memo(
  ({ channel, server, user }) => {
    // Redux
    const sessionId = useSelector(
      (state: { sessionToken: string }) => state.sessionToken,
    );

    // Socket Control
    const socket = useSocket();

    // Expanded Control
    const [expanded, setExpanded] = useState<boolean>(true);

    // Context Menu Control
    const [contentMenuPos, setContentMenuPos] = useState<ContextMenuPosState>({
      x: 0,
      y: 0,
    });
    const [showContextMenu, setShowContextMenu] = useState<boolean>(false);

    // Modal Control
    const [showEditChannelModal, setShowEditChannelModal] =
      useState<boolean>(false);
    const [showDeleteChannelModal, setShowDeleteChannelModal] =
      useState<boolean>(false);

    const handleJoinChannel = (channelId: string) => {
      if (user.presence?.currentChannelId !== channelId) {
        socket?.emit('connectChannel', { sessionId, channelId });
      }
    };

    const channelVisibility = channel.settings.visibility ?? 'public';
    const channelName = channel.name ?? '';
    const channelUsers = channel.users ?? [];
    const userPermission = server.members?.[user.id].permissionLevel ?? 1;
    const canEdit = userPermission >= 5;
=======
const ChannelTab: React.FC<ChannelTabProps> = React.memo(({ channel }) => {
  // Redux
  const server = useSelector((state: { server: Server }) => state.server);
  const mainUser = useSelector((state: { user: User }) => state.user);
  const sessionId = useSelector(
    (state: { sessionToken: string }) => state.sessionToken,
  );

  // Socket Control
  const socket = useSocket();

  // Expanded Control
  const [expanded, setExpanded] = useState<boolean>(true);

  // Context Menu Control
  const [contentMenuPos, setContentMenuPos] = useState<ContextMenuPosState>({
    x: 0,
    y: 0,
  });
  const [showContextMenu, setShowContextMenu] = useState<boolean>(false);

  // Modal Control
  const [showEditChannelModal, setShowEditChannelModal] =
    useState<boolean>(false);

  const handleJoinChannel = (channelId: string) => {
    if (mainUser.presence?.currentChannelId !== channelId) {
      socket?.emit('connectChannel', { sessionId, channelId });
    }
  };

  const mainUserPermission = server.members?.[mainUser.id].permissionLevel ?? 1;
  const channelVisibility = channel.settings.visibility ?? 'public';
  const channelName = channel.name ?? '';
  const channelUsers = channel.users ?? [];
>>>>>>> fd4aa390

    return (
      <div key={channel.id}>
        {/* Channel View */}
        <div
          className="flex p-1 pl-3 items-center justify-between hover:bg-gray-100 group select-none"
          onDoubleClick={() => {
            channelVisibility !== 'readonly' && handleJoinChannel(channel.id);
          }}
          onContextMenu={(e) => {
            e.preventDefault();
            e.stopPropagation();
            setContentMenuPos({ x: e.pageX, y: e.pageY });
            setShowContextMenu(true);
          }}
        >
          <div className="flex items-center flex-1 min-w-0">
            <div
              className={`min-w-3.5 min-h-3.5 rounded-sm flex items-center justify-center outline outline-1 outline-gray-200 mr-1 cursor-pointer 
                ${getVisibilityStyle(channelVisibility)}`}
              onClick={() =>
                setExpanded(channelVisibility != 'readonly' ? !expanded : false)
              }
            >
              {channel.isLobby ? (
                <House size={12} />
              ) : channelVisibility === 'readonly' ? (
                <Dot size={12} />
              ) : expanded ? (
                <Minus size={12} />
              ) : (
                <Plus size={12} />
              )}
            </div>
            <span className={`truncate`}>{channelName}</span>
            <span className="ml-1 text-gray-500 text-sm">
              {channelVisibility !== 'readonly' && `(${channelUsers.length})`}
            </span>
          </div>
          <button
            className="opacity-0 group-hover:opacity-100 hover:bg-gray-200 p-1 rounded"
            onClick={(e) => {
              e.preventDefault();
              e.stopPropagation();
              setContentMenuPos({ x: e.pageX, y: e.pageY });
              setShowContextMenu(true);
            }}
          >
            <MoreVertical size={14} />
          </button>
        </div>

<<<<<<< HEAD
        {/* Expanded Sections */}
        {(channel.isLobby || expanded) && channelUsers.length > 0 && (
          <div className="ml-6">
            {channelUsers.map((user: User) => (
              <UserTab key={user.id} user={user} server={server} />
            ))}
          </div>
        )}

        {/* Context Menu */}
        {showContextMenu && (
          <ContextMenu
            onClose={() => setShowContextMenu(false)}
            x={contentMenuPos.x}
            y={contentMenuPos.y}
            items={[
              {
                id: 'edit',
                icon: <Edit size={14} className="w-5 h-5 mr-2" />,
                label: '編輯',
                disabled: !canEdit,
                onClick: () => {
                  setShowContextMenu(false);
                  setShowEditChannelModal(true);
                },
=======
      {/* Expanded Sections */}
      {(channel.isLobby || expanded) && channelUsers.length > 0 && (
        <div className="ml-6">
          {channelUsers.map((user: User) => (
            <UserTab key={user.id} user={user} mainUser={mainUser} />
          ))}
        </div>
      )}

      {/* Context Menu */}
      {showContextMenu && mainUserPermission >= 5 && (
        <ContextMenu
          onClose={() => setShowContextMenu(false)}
          x={contentMenuPos.x}
          y={contentMenuPos.y}
          items={[
            {
              id: 'edit',
              icon: <Edit size={14} className="w-5 h-5 mr-2" />,
              label: '編輯',
              onClick: () => {
                setShowContextMenu(false);
                setShowEditChannelModal(true);
>>>>>>> fd4aa390
              },
              {
                id: 'delete',
                icon: <Trash size={14} className="w-5 h-5 mr-2" />,
                label: '刪除',
                disabled: channel.isLobby || !canEdit,
                onClick: () => {
                  setShowContextMenu(false);
                  setShowDeleteChannelModal(true);
                },
              },
            ]}
          />
        )}

        {/* Edit Channel Modal */}
        {showEditChannelModal && (
          <EditChannelModal
            onClose={() => setShowEditChannelModal(false)}
            channel={channel}
          />
        )}

        {/* Delete Channel Modal */}
        {showDeleteChannelModal && (
          <DeleteChannelModal
            onClose={() => setShowDeleteChannelModal(false)}
            channel={channel}
          />
        )}
      </div>
    );
  },
);

interface UserTabProps {
  user: User;
<<<<<<< HEAD
  server: Server;
}

const UserTab: React.FC<UserTabProps> = React.memo(({ user, server }) => {
=======
  mainUser: User;
}

const UserTab: React.FC<UserTabProps> = React.memo(({ user, mainUser }) => {
  // Redux
  const server = useSelector((state: { server: Server }) => state.server);

>>>>>>> fd4aa390
  // Context Menu Control
  const [contentMenuPos, setContentMenuPos] = useState<ContextMenuPosState>({
    x: 0,
    y: 0,
  });
  const [showContextMenu, setShowContextMenu] = useState<boolean>(false);

  const [showInfoBlock, setShowInfoBlock] = useState<boolean>(false);
  const floatingBlockRef = useRef<HTMLDivElement>(null);

  useEffect(() => {
    const handleClickOutside = (event: MouseEvent) => {
      if (floatingBlockRef.current?.contains(event.target as Node))
        setShowInfoBlock(false);
    };

    document.addEventListener('mousedown', handleClickOutside);
    return () => document.removeEventListener('mousedown', handleClickOutside);
  }, []);

  const mainUserPermission = server.members?.[mainUser.id].permissionLevel ?? 1;
  const userPermission = server.members?.[user.id].permissionLevel ?? 1;
  const userNickname = server.members?.[user.id].nickname ?? user.name;
  const userLevel = Math.min(56, Math.ceil(user.level / 5)); // 56 is max level
  const userGender = user.gender;
  const userBadges = user.badges ?? [];

  return (
    <div key={user.id}>
      {/* User View */}
      <div
        className="flex p-1 pl-3 items-center justify-between hover:bg-gray-100 group select-none"
        data-user-block
        data-user-id={user.id}
        onDoubleClick={(e) => {
          e.preventDefault();
          e.stopPropagation();
          setContentMenuPos({ x: e.pageX, y: e.pageY });
          setShowInfoBlock(true);
        }}
        onContextMenu={(e) => {
          e.preventDefault();
          e.stopPropagation();
          setContentMenuPos({ x: e.pageX, y: e.pageY });
          setShowContextMenu(true);
        }}
      >
        <div className="flex items-center flex-1 min-w-0">
          <div
            className={`min-w-3.5 min-h-3.5 rounded-sm flex items-center justify-center mr-1`}
          >
            <img
              src={`/channel/${userGender}_${userPermission}.png`}
              alt={`${userGender}_${userPermission}`}
              className="select-none"
            />
          </div>
          <span className="truncate">{userNickname}</span>

          {user.level > 1 && (
            <div
              className={`min-w-3.5 min-h-3.5 rounded-sm flex items-center justify-center ml-1`}
            >
              <img
                src={`/usergrade_${userLevel}.png`}
                alt={`/usergrade_${userLevel}`}
                className="select-none"
              />
            </div>
          )}
          <div className="flex items-center space-x-1 ml-2 gap-1">
            {userBadges.length > 0 && (
              <BadgeViewer badges={userBadges} maxDisplay={3} />
            )}
          </div>
        </div>
        {user.id == store.getState().user?.id && (
          <div
            className={`min-w-3.5 min-h-3.5 rounded-sm flex items-center justify-center ml-1`}
          >
            <img
              src={`/mylocation.png`}
              alt={`mylocation`}
              className="p-1 select-none"
            />
          </div>
        )}
      </div>

      {/* Context Menu */}
      {showContextMenu && mainUserPermission >= 5 && (
        <ContextMenu
          onClose={() => setShowContextMenu(false)}
          x={contentMenuPos.x}
          y={contentMenuPos.y}
          items={[
            {
              id: 'kick',
              icon: <Trash size={14} className="w-5 h-5 mr-2" />,
              label: '踢出',
              disabled: mainUser.id == user.id ? true : false,
              onClick: () => {
                setShowContextMenu(false);
                // Open Kick User Modal
              },
            },
          ]}
        />
      )}

      {/* User Info Block */}
      {showInfoBlock && (
        <UserInfoBlock
          onClose={() => setShowInfoBlock(false)}
          x={contentMenuPos.x}
          y={contentMenuPos.y}
          user={user}
        />
      )}

      {/* Kick User Modal */}
    </div>
  );
});

interface ChannelViewerProps {
  channels: Channel[] | null;
}

const ChannelViewer: React.FC<ChannelViewerProps> = ({ channels }) => {
  if (!channels) return null;

  // Redux
<<<<<<< HEAD
  const user = useSelector((state: { user: User }) => state.user);
  const server = useSelector((state: { server: Server }) => state.server);
=======
  const server = useSelector((state: { server: Server }) => state.server);
  const mainUser = useSelector((state: { user: User }) => state.user);
>>>>>>> fd4aa390

  const [contentMenuPos, setContentMenuPos] = useState<ContextMenuPosState>({
    x: 0,
    y: 0,
  });
  const [showContextMenu, setShowContextMenu] = useState<boolean>(false);

  // Modal Control
  const [showAddChannelModal, setShowAddChannelModal] =
    useState<boolean>(false);

  const userCurrentChannel = channels.find(
    (_) => _.id == mainUser.presence?.currentChannelId,
  );
  const userCurrentChannelName = userCurrentChannel?.name ?? '';
<<<<<<< HEAD
  const userPermission = server.members?.[user.id].permissionLevel ?? 1;
  const canEdit = userPermission >= 5;

  return (
    <>
=======
  const mainUserPermission = server.members?.[mainUser.id].permissionLevel ?? 1;

  return (
    <>
      {/* Context Menu */}
      {showContextMenu && mainUserPermission >= 5 && (
        <ContextMenu
          onClose={() => setShowContextMenu(false)}
          x={contentMenuPos.x}
          y={contentMenuPos.y}
          items={[
            {
              id: 'addChannel',
              icon: <Plus size={14} className="w-5 h-5 mr-2" />,
              label: '新增',
              onClick: () => {
                setShowContextMenu(false);
                setShowAddChannelModal(true);
              },
            },
          ]}
        />
      )}

      {/* Add Channel Modal */}
      {showAddChannelModal && (
        <AddChannelModal
          onClose={() => setShowAddChannelModal(false)}
          parentChannel={null}
        />
      )}

>>>>>>> fd4aa390
      {/* Current Channel */}
      <div className="flex flex-row p-2 items-center gap-1">
        <img
          src="/channel/NetworkStatus_5.png" // TODO: Change base on connection status
          alt="User Profile"
          className="w-6 h-6 select-none"
        />
        <div className="text-gray-500">{userCurrentChannelName}</div>
      </div>

      {/* Channel List */}
      <div
        className="p-2 flex items-center justify-between text-gray-400 text-xs select-none"
        onContextMenu={(e) => {
          e.preventDefault();
          e.stopPropagation();
          setContentMenuPos({ x: e.pageX, y: e.pageY });
          setShowContextMenu(true);
        }}
      >
        所有頻道
      </div>
      <div className="flex flex-col overflow-y-auto [&::-webkit-scrollbar]:w-0 [&::-webkit-scrollbar-thumb]:bg-transparent scrollbar-none">
        {[...channels]
          .filter((c) => !c.parentId)
          .map((channel) =>
            channel.isCategory ? (
              <CategoryTab
                key={channel.id}
                category={channel}
                server={server}
                user={user}
              />
            ) : (
              <ChannelTab
                key={channel.id}
                channel={channel}
                server={server}
                user={user}
              />
            ),
          )}
      </div>

      {/* Context Menu */}
      {showContextMenu && (
        <ContextMenu
          onClose={() => setShowContextMenu(false)}
          x={contentMenuPos.x}
          y={contentMenuPos.y}
          items={[
            {
              id: 'addChannel',
              icon: <Plus size={14} className="w-5 h-5 mr-2" />,
              label: '新增',
              disabled: !canEdit,
              onClick: () => {
                setShowContextMenu(false);
                setShowAddChannelModal(true);
              },
            },
          ]}
        />
      )}

      {/* Add Channel Modal */}
      {showAddChannelModal && (
        <AddChannelModal
          onClose={() => setShowAddChannelModal(false)}
          parentChannel={null}
        />
      )}
    </>
  );
};

ChannelViewer.displayName = 'ChannelViewer';

export default ChannelViewer;<|MERGE_RESOLUTION|>--- conflicted
+++ resolved
@@ -51,7 +51,6 @@
   user: User;
 }
 
-<<<<<<< HEAD
 const CategoryTab: React.FC<CategoryTabProps> = React.memo(
   ({ category, server, user }) => {
     // Expanded Control
@@ -81,64 +80,6 @@
     return (
       <div key={category.id} className="mb">
         {/* Category View */}
-=======
-const CategoryTab: React.FC<CategoryTabProps> = React.memo(({ category }) => {
-  // Redux
-  const server = useSelector((state: { server: Server }) => state.server);
-  const mainUser = useSelector((state: { user: User }) => state.user);
-
-  // Expanded Control
-  const [expanded, setExpanded] = useState<boolean>(true);
-
-  // Context Menu Control
-  const [contentMenuPos, setContentMenuPos] = useState<ContextMenuPosState>({
-    x: 0,
-    y: 0,
-  });
-  const [showContextMenu, setShowContextMenu] = useState<boolean>(false);
-
-  // Modal Control
-  const [showAddChannelModal, setShowAddChannelModal] =
-    useState<boolean>(false);
-  const [showEditChannelModal, setShowEditChannelModal] =
-    useState<boolean>(false);
-
-  const categoryVisibility = category.settings.visibility ?? 'public';
-  const categoryName = category.name ?? '';
-  const serverChannels = server.channels ?? [];
-  const mainUserPermission = server.members?.[mainUser.id].permissionLevel ?? 1;
-
-  return (
-    <div key={category.id} className="mb">
-      {/* Category View */}
-      <div
-        className="flex p-1 pl-3 items-center justify-between hover:bg-gray-100 group select-none"
-        onClick={() =>
-          setExpanded(categoryVisibility != 'readonly' ? !expanded : false)
-        }
-        onContextMenu={(e) => {
-          e.preventDefault();
-          e.stopPropagation();
-          setContentMenuPos({ x: e.pageX, y: e.pageY });
-          setShowContextMenu(true);
-        }}
-      >
-        <div className="flex items-center flex-1 min-w-0">
-          <div
-            className={`min-w-3.5 min-h-3.5 rounded-sm flex items-center justify-center outline outline-1 outline-gray-200 mr-1 
-              ${getVisibilityStyle(categoryVisibility)}`}
-          >
-            {categoryVisibility === 'readonly' ? (
-              <Dot size={12} />
-            ) : expanded ? (
-              <Minus size={12} />
-            ) : (
-              <Plus size={12} />
-            )}
-          </div>
-          <span className="truncate">{categoryName}</span>
-        </div>
->>>>>>> fd4aa390
         <div
           className="flex p-1 pl-3 items-center justify-between hover:bg-gray-100 group select-none"
           onClick={() =>
@@ -180,7 +121,6 @@
           )}
         </div>
 
-<<<<<<< HEAD
         {/* Expanded Sections */}
         {expanded && serverChannels.length > 0 && (
           <div className="ml-6">
@@ -222,22 +162,6 @@
                   setShowContextMenu(false);
                   setShowEditChannelModal(true);
                 },
-=======
-      {/* Context Menu */}
-      {showContextMenu && mainUserPermission >= 5 && (
-        <ContextMenu
-          onClose={() => setShowContextMenu(false)}
-          x={contentMenuPos.x}
-          y={contentMenuPos.y}
-          items={[
-            {
-              id: 'edit',
-              icon: <Edit size={14} className="w-5 h-5 mr-2" />,
-              label: '編輯',
-              onClick: () => {
-                setShowContextMenu(false);
-                setShowEditChannelModal(true);
->>>>>>> fd4aa390
               },
               {
                 id: 'delete',
@@ -287,7 +211,6 @@
   user: User;
 }
 
-<<<<<<< HEAD
 const ChannelTab: React.FC<ChannelTabProps> = React.memo(
   ({ channel, server, user }) => {
     // Redux
@@ -325,43 +248,6 @@
     const channelUsers = channel.users ?? [];
     const userPermission = server.members?.[user.id].permissionLevel ?? 1;
     const canEdit = userPermission >= 5;
-=======
-const ChannelTab: React.FC<ChannelTabProps> = React.memo(({ channel }) => {
-  // Redux
-  const server = useSelector((state: { server: Server }) => state.server);
-  const mainUser = useSelector((state: { user: User }) => state.user);
-  const sessionId = useSelector(
-    (state: { sessionToken: string }) => state.sessionToken,
-  );
-
-  // Socket Control
-  const socket = useSocket();
-
-  // Expanded Control
-  const [expanded, setExpanded] = useState<boolean>(true);
-
-  // Context Menu Control
-  const [contentMenuPos, setContentMenuPos] = useState<ContextMenuPosState>({
-    x: 0,
-    y: 0,
-  });
-  const [showContextMenu, setShowContextMenu] = useState<boolean>(false);
-
-  // Modal Control
-  const [showEditChannelModal, setShowEditChannelModal] =
-    useState<boolean>(false);
-
-  const handleJoinChannel = (channelId: string) => {
-    if (mainUser.presence?.currentChannelId !== channelId) {
-      socket?.emit('connectChannel', { sessionId, channelId });
-    }
-  };
-
-  const mainUserPermission = server.members?.[mainUser.id].permissionLevel ?? 1;
-  const channelVisibility = channel.settings.visibility ?? 'public';
-  const channelName = channel.name ?? '';
-  const channelUsers = channel.users ?? [];
->>>>>>> fd4aa390
 
     return (
       <div key={channel.id}>
@@ -414,7 +300,6 @@
           </button>
         </div>
 
-<<<<<<< HEAD
         {/* Expanded Sections */}
         {(channel.isLobby || expanded) && channelUsers.length > 0 && (
           <div className="ml-6">
@@ -440,31 +325,6 @@
                   setShowContextMenu(false);
                   setShowEditChannelModal(true);
                 },
-=======
-      {/* Expanded Sections */}
-      {(channel.isLobby || expanded) && channelUsers.length > 0 && (
-        <div className="ml-6">
-          {channelUsers.map((user: User) => (
-            <UserTab key={user.id} user={user} mainUser={mainUser} />
-          ))}
-        </div>
-      )}
-
-      {/* Context Menu */}
-      {showContextMenu && mainUserPermission >= 5 && (
-        <ContextMenu
-          onClose={() => setShowContextMenu(false)}
-          x={contentMenuPos.x}
-          y={contentMenuPos.y}
-          items={[
-            {
-              id: 'edit',
-              icon: <Edit size={14} className="w-5 h-5 mr-2" />,
-              label: '編輯',
-              onClick: () => {
-                setShowContextMenu(false);
-                setShowEditChannelModal(true);
->>>>>>> fd4aa390
               },
               {
                 id: 'delete',
@@ -502,20 +362,10 @@
 
 interface UserTabProps {
   user: User;
-<<<<<<< HEAD
   server: Server;
 }
 
 const UserTab: React.FC<UserTabProps> = React.memo(({ user, server }) => {
-=======
-  mainUser: User;
-}
-
-const UserTab: React.FC<UserTabProps> = React.memo(({ user, mainUser }) => {
-  // Redux
-  const server = useSelector((state: { server: Server }) => state.server);
-
->>>>>>> fd4aa390
   // Context Menu Control
   const [contentMenuPos, setContentMenuPos] = useState<ContextMenuPosState>({
     x: 0,
@@ -649,13 +499,8 @@
   if (!channels) return null;
 
   // Redux
-<<<<<<< HEAD
   const user = useSelector((state: { user: User }) => state.user);
   const server = useSelector((state: { server: Server }) => state.server);
-=======
-  const server = useSelector((state: { server: Server }) => state.server);
-  const mainUser = useSelector((state: { user: User }) => state.user);
->>>>>>> fd4aa390
 
   const [contentMenuPos, setContentMenuPos] = useState<ContextMenuPosState>({
     x: 0,
@@ -671,46 +516,11 @@
     (_) => _.id == mainUser.presence?.currentChannelId,
   );
   const userCurrentChannelName = userCurrentChannel?.name ?? '';
-<<<<<<< HEAD
   const userPermission = server.members?.[user.id].permissionLevel ?? 1;
   const canEdit = userPermission >= 5;
 
   return (
     <>
-=======
-  const mainUserPermission = server.members?.[mainUser.id].permissionLevel ?? 1;
-
-  return (
-    <>
-      {/* Context Menu */}
-      {showContextMenu && mainUserPermission >= 5 && (
-        <ContextMenu
-          onClose={() => setShowContextMenu(false)}
-          x={contentMenuPos.x}
-          y={contentMenuPos.y}
-          items={[
-            {
-              id: 'addChannel',
-              icon: <Plus size={14} className="w-5 h-5 mr-2" />,
-              label: '新增',
-              onClick: () => {
-                setShowContextMenu(false);
-                setShowAddChannelModal(true);
-              },
-            },
-          ]}
-        />
-      )}
-
-      {/* Add Channel Modal */}
-      {showAddChannelModal && (
-        <AddChannelModal
-          onClose={() => setShowAddChannelModal(false)}
-          parentChannel={null}
-        />
-      )}
-
->>>>>>> fd4aa390
       {/* Current Channel */}
       <div className="flex flex-row p-2 items-center gap-1">
         <img
