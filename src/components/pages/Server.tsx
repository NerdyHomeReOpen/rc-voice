--- conflicted
+++ resolved
@@ -60,6 +60,9 @@
     const [channelMessages, setChannelMessages] = useState<ChannelMessage[]>(
       [],
     );
+    const [currentChannel, setCurrentChannel] = useState<Channel>(
+      createDefault.channel(),
+    );
     const [member, setMember] = useState<Member>(createDefault.member());
     const [sidebarWidth, setSidebarWidth] = useState<number>(270);
     const [isResizing, setIsResizing] = useState<boolean>(false);
@@ -69,7 +72,7 @@
     const [displayChannelMessages, setDisplayChannelMessages] = useState<ChannelMessage[]>([]);
 
     // Variables
-    const { id: userId } = user;
+    const { id: userId, currentChannelId: userCurrentChannelId } = user;
     const {
       id: serverId,
       name: serverName,
@@ -84,8 +87,7 @@
       guestTextMaxLength: channelGuestTextMaxLength,
       guestTextWaitTime: channelGuestTextWaitTime,
       guestTextGapTime: channelGuestTextGapTime,
-<<<<<<< HEAD
-    } = currentChannel;
+    } = channel;
 
     const [channelLastVisitTimes, setChannelLastVisitTimes] = useState<
       Record<string, number>
@@ -93,9 +95,7 @@
       [userCurrentChannelId]: Date.now(),
     });
 
-=======
-    } = channel;
->>>>>>> be0109cd
+    member.lastJoinChannelTime = member.lastJoinChannelTime > 0 ? member.lastJoinChannelTime : Date.now();
     const {
       permissionLevel: memberPermissionLevel,
       lastJoinChannelTime: memberLastJoinChannelTime,
@@ -139,7 +139,6 @@
       socket.send.updateChannel({ channel, channelId, serverId });
     };
 
-<<<<<<< HEAD
     const handleChannelUpdate = (data: Partial<Channel> | null): void => {
       if (!data) data = createDefault.channel();
       setCurrentChannel((prev) => ({ ...prev, ...data }));
@@ -152,8 +151,6 @@
         }));
     };
 
-=======
->>>>>>> be0109cd
     const handleMemberUpdate = (data: Partial<Member> | null): void => {
       if (!data) data = createDefault.member();
       setMember((prev) => ({ ...prev, ...data }));
@@ -286,6 +283,8 @@
           }),
         ]).then(
           ([member, serverActiveMembers, serverChannels, channelMessages]) => {
+            console.log('refresh', channelId);
+            handleChannelUpdate(serverChannels?.find((c) => c.id === channelId) || null);
             handleMemberUpdate(member);
             handleServerActiveMembersUpdate(serverActiveMembers);
             handleServerChannelsUpdate(serverChannels);
@@ -328,11 +327,14 @@
     }, [currentChannel.id]);
 
     useEffect(() => {
+      console.log('memberLastJoinChannelTime', memberLastJoinChannelTime);
+      console.log('channelMessages', channelMessages);
+      console.log('currentChannel', currentChannel.id);
       if (channelMessages && channelMessages.length > 0) {
         setDisplayChannelMessages((prevMessages) => {
-          const lastVisitTime =
-            channelLastVisitTimes[currentChannel.id] || Date.now();
-
+          const lastVisitTime = memberLastJoinChannelTime === 0 ? Date.now() : memberLastJoinChannelTime;
+
+          console.log('lastVisitTime', lastVisitTime);
           const currentChannelMessages = channelMessages.filter(
             (msg) => msg.timestamp >= lastVisitTime,
           );
@@ -343,7 +345,7 @@
           );
         });
       }
-    }, [channelMessages, currentChannel.id, channelLastVisitTimes]);
+    }, [channelMessages, currentChannel.id, memberLastJoinChannelTime]);
 
     return (
       <div className={styles['serverWrapper']}>
