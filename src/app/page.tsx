--- conflicted
+++ resolved
@@ -28,14 +28,9 @@
 
 // Hooks
 import { useSocket } from '@/hooks/SocketProvider';
-<<<<<<< HEAD
 
 // Services
 import { ipcService } from '@/services/ipc.service';
-=======
-import Auth from './auth/page';
-import Modal from './popup/page';
->>>>>>> 617d65bf
 
 interface HeaderProps {
   selectedId?: number;
@@ -316,18 +311,7 @@
   const server = useSelector(
     (state: { server: Server | null }) => state.server,
   );
-<<<<<<< HEAD
   const user = useSelector((state: { user: User | null }) => state.user);
-=======
-  const sessionId = useSelector(
-    (state: { sessionToken: string | null }) => state.sessionToken,
-  );
-
-  // Socket Control
-  const socket = useSocket();
-
-  // Modal Control
->>>>>>> 617d65bf
 
   // Tab Control
   const [selectedTabId, setSelectedTabId] = useState<number>(1);
@@ -351,18 +335,7 @@
       }
     }
   };
-
-<<<<<<< HEAD
-=======
-  const handleCloseWindow = () => {
-    if (window.electron) {
-      window.electron.close();
-    } else {
-      window.close();
-    }
-  };
-
->>>>>>> 617d65bf
+  
   return (
     <>
       <Header
@@ -376,27 +349,5 @@
 };
 
 Home.displayName = 'Home';
-<<<<<<< HEAD
-=======
-
-// use dynamic import to disable SSR
-const Root = dynamic(
-  () =>
-    Promise.resolve(() => {
-      // Redux
-      const sessionId = useSelector(
-        (state: { sessionToken: string | null }) => state.sessionToken,
-      );
-
-      // Socket
-      const socket = useSocket();
-
-      return !socket || !sessionId ? <Auth /> : <Home />;
-    }),
-  {
-    ssr: false,
-  },
-);
->>>>>>> 617d65bf
-
-export default Root;+
+export default Home;