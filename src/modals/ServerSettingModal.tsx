--- conflicted
+++ resolved
@@ -103,47 +103,6 @@
 
   const togglePreview = (): void => setIsPreviewMode(!isPreviewMode);
 
-<<<<<<< HEAD
-  const usersList = useCallback((): UserList => {
-    if (!server?.members || !users) return {};
-    // return Object.values(users)
-    //   .filter(
-    //     (user) =>
-    //       user &&
-    //       user.id &&
-    //       server.members.hasOwnProperty(user.id) &&
-    //       server.members[user.id].permissionLevel < 7,
-    //   )
-    //   .reduce((acc, user) => {
-    //     if (user?.id) {
-    //       acc[user.id] = user;
-    //     }
-    //     return acc;
-    //   }, {} as UserList);
-    return Object.values(server.members)
-      .filter((user) => user.permissionLevel < 7)
-      .reduce((acc, member) => {
-        if (member.userId && users[member.userId]) {
-          acc[member.userId] = users[member.userId];
-        }
-        return acc;
-      }, {} as UserList);
-  }, [server?.members, users]);
-
-  // const usersList = useCallback((): UserList => {
-  //   return getServerUsers();
-  //   // .filter((user) => {
-  //   //   const permissionLevel = server.members?.[user.id].permissionLevel || 1;
-  //   //   return permissionLevel < 7;
-  //   // })
-  //   // .reduce((acc, user) => {
-  //   //   if (user?.id) {
-  //   //     acc[user.id] = user;
-  //   //   }
-  //   //   return acc;
-  //   // }, {} as UserList);
-  // }, [getServerUsers]);
-=======
   // const usersList = useCallback((): UserList => {
   //   if (!server?.members || !users) return {};
   //   return Object.values(server.members)
@@ -155,7 +114,6 @@
   //       return acc;
   //     }, {} as UserList);
   // }, [server?.members, users]);
->>>>>>> f875da92
 
   const renderContent = (): React.ReactElement | null => {
     switch (activeTab.id) {
@@ -302,20 +260,10 @@
         );
 
       case '會員管理':
-<<<<<<< HEAD
-        const sortedUsers = Object.entries(usersList())
-          .filter(([, user]) => {
-            const displayName = (
-              server.members[user.id].nickname ||
-              user.name ||
-              ''
-            ).toLowerCase();
-=======
         const members = Object.values(server.members || [])
           .filter((member) => {
             const displayName =
               server.members[member.userId].nickname.toLowerCase();
->>>>>>> f875da92
             return (
               displayName.includes(searchText.toLowerCase()) ||
               searchText === '未知'
@@ -323,15 +271,6 @@
           })
           .sort((a, b) => {
             const direction = sortState.direction === 'asc' ? 1 : -1;
-<<<<<<< HEAD
-            const memberA = server.members[a.id];
-            const memberB = server.members[b.id];
-
-            switch (sortState.field) {
-              case 'name':
-                const nameA = memberA.nickname || a.name || '';
-                const nameB = memberB.nickname || b.name || '';
-=======
             const memberA = server.members[a.userId];
             const memberB = server.members[b.userId];
 
@@ -339,7 +278,6 @@
               case 'name':
                 const nameA = memberA.nickname || '未知';
                 const nameB = memberB.nickname || '未知';
->>>>>>> f875da92
                 return direction * nameA.localeCompare(nameB);
 
               case 'permission':
@@ -460,26 +398,16 @@
                           <div className="flex items-center gap-2">
                             <img
                               src={`/channel/${user.gender}_${
-<<<<<<< HEAD
-                                server.members[user.id].permissionLevel || 0
-=======
                                 member.permissionLevel || 0
->>>>>>> f875da92
                               }.png`}
                               className="w-4 h-5 select-none"
                               alt={''}
                             />
                             <div>
                               <div className="font-medium text-gray-900">
-<<<<<<< HEAD
-                                {server.members[user.id].nickname || user.name}
-                              </div>
-                              {server.members[user.id].nickname && (
-=======
                                 {member.nickname}
                               </div>
                               {member.nickname && (
->>>>>>> f875da92
                                 <div className="text-gray-500 text-xs">
                                   原始名稱: {user.name}
                                 </div>
@@ -490,30 +418,15 @@
                         <td className="px-4 py-3">
                           <div className="flex flex-col">
                             <span className="text-gray-500 text-xs">
-<<<<<<< HEAD
-                              {getPermissionText(
-                                server.members[user.id].permissionLevel || 1,
-                              )}
-=======
                               {getPermissionText(member.permissionLevel || 1)}
->>>>>>> f875da92
                             </span>
                           </div>
                         </td>
                         <td className="px-4 py-3 text-gray-500">
-<<<<<<< HEAD
-                          {server.members[user.id].contribution || 0}
-                        </td>
-                        <td className="px-4 py-3 text-gray-500">
-                          {new Date(
-                            server.members[user.id].joinedAt || 0,
-                          ).toLocaleString()}
-=======
                           {member.contribution || 0}
                         </td>
                         <td className="px-4 py-3 text-gray-500">
                           {new Date(member.joinedAt || 0).toLocaleString()}
->>>>>>> f875da92
                         </td>
                       </tr>
                     ))}
@@ -583,17 +496,6 @@
         );
 
       case '會員申請管理':
-<<<<<<< HEAD
-        const application = Object.entries(server.applications || {}).sort(
-          ([, a], [, b]) => {
-            const direction = sortState.direction === 'asc' ? -1 : 1;
-
-            const contribA = server.members[a.userId].contribution || 0;
-            const contribB = server.members[b.userId].contribution || 0;
-            return direction * (contribB - contribA);
-          },
-        );
-=======
         const applications = (server.applications || []).sort((a, b) => {
           const direction = sortState.direction === 'asc' ? -1 : 1;
 
@@ -601,7 +503,6 @@
           const contribB = server.members[b.userId].contribution || 0;
           return direction * (contribB - contribA);
         });
->>>>>>> f875da92
 
         return (
           <div className="flex flex-col h-full">
@@ -653,18 +554,6 @@
                       const user = users[application.userId];
                       const description = application.description || '';
                       const displayName =
-<<<<<<< HEAD
-                        server.members[userId].nickname ||
-                        (applicantUser?.name ?? '未知用戶');
-
-                      return (
-                        <tr key={userId} className="border-b hover:bg-gray-50">
-                          <td className="px-4 py-3 truncate">
-                            {displayName}
-                            {server.members[userId].nickname && (
-                              <div className="text-gray-500 text-xs">
-                                原始名稱: {applicantUser?.name}
-=======
                         server.members[user.id].nickname ||
                         user.name ||
                         '未知用戶';
@@ -676,28 +565,15 @@
                             {server.members[user.id].nickname && (
                               <div className="text-gray-500 text-xs">
                                 原始名稱: {user.name}
->>>>>>> f875da92
                               </div>
                             )}
                           </td>
                           <td className="px-4 py-3">
-<<<<<<< HEAD
-                            {server.members[userId].contribution || 0}
-                          </td>
-                          {message ? (
-                            <div className="px-4 py-3">{message}</div>
-                          ) : (
-                            <div className="px-4 py-3 text-gray-500 text-xs">
-                              {'該使用者並未撰寫申請訊息'}
-                            </div>
-                          )}
-=======
                             {server.members[user.id].contribution || 0}
                           </td>
                           <div className="px-4 py-3">
                             {description || '該使用者未填寫訊息'}
                           </div>
->>>>>>> f875da92
                         </tr>
                       );
                     })}
