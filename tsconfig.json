--- conflicted
+++ resolved
@@ -22,10 +22,6 @@
       "@/*": ["./src/*"]
     }
   },
-<<<<<<< HEAD
-  "include": ["next-env.d.ts", "**/*.ts", "**/*.tsx", ".next/types/**/*.ts", "src/services/api.service.js", "test-server/initial.ts", "src/app/audio-worklet-processor.js"],
-=======
   "include": ["next-env.d.ts", "**/*.ts", "**/*.tsx", "**/*.js", ".next/types/**/*.ts"],
->>>>>>> 77b8c80d
   "exclude": ["node_modules"]
 }