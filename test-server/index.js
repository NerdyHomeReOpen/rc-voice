/* eslint-disable @typescript-eslint/no-require-imports */
const http = require('http');
const { QuickDB } = require('quick.db');
const db = new QuickDB();
const { Server } = require('socket.io');
const { v4: uuidv4 } = require('uuid');
const fs = require('fs').promises;
const path = require('path');

const utils = require('./utils');
const Logger = utils.logger;
const Set = utils.set;
const Get = utils.get;

const {
  PORT,
  CONTENT_TYPE_JSON,
  UPLOADS_DIR,
  MIME_TYPES,
} = require('./constant');

// Send Error/Success Response
const sendError = (res, statusCode, message) => {
  res.writeHead(statusCode, CONTENT_TYPE_JSON);
  res.end(JSON.stringify({ error: message }));
};
const sendSuccess = (res, data) => {
  res.writeHead(200, CONTENT_TYPE_JSON);
  res.end(JSON.stringify(data));
};

// HTTP Server
const server = http.createServer((req, res) => {
  res.setHeader('Access-Control-Allow-Origin', '*');
  res.setHeader('Access-Control-Allow-Methods', 'POST, OPTIONS, PATCH');
  res.setHeader('Access-Control-Allow-Headers', 'Content-Type, Authorization');

  if (req.method === 'OPTIONS') {
    res.writeHead(200);
    res.end();
    return;
  }

  if (req.method === 'GET' && req.url.startsWith('/uploads/')) {
    try {
      // Get the file path relative to uploads directory
      const relativePath = req.url.replace('/uploads/', '');
      const filePath = path.join(UPLOADS_DIR, relativePath);

      // Validate file path to prevent directory traversal
      if (!filePath.startsWith(UPLOADS_DIR)) {
        sendError(res, 403, '無權限存取此檔案');
        return;
      }

      // Get file extension and MIME type
      const ext = path.extname(filePath).toLowerCase();
      const contentType = MIME_TYPES[ext] || 'application/octet-stream';

      // Read and serve the file
      fs.readFile(filePath)
        .then((data) => {
          res.writeHead(200, {
            'Content-Type': contentType,
            'Cache-Control': 'public, max-age=86400', // Cache for 24 hours
            'Access-Control-Allow-Origin': '*', // 允許跨域存取
          });
          res.end(data);
        })
        .catch((error) => {
          if (error.code === 'ENOENT') {
            sendError(res, 404, '找不到檔案');
          } else {
            sendError(res, 500, '讀取檔案失敗');
          }
        });
      return;
    } catch (error) {
      console.log(error);
      sendError(res, 500, '伺服器錯誤');
      return;
    }
  }

  if (req.method == 'POST' && req.url == '/login') {
    let body = '';
    req.on('data', (chunk) => {
      body += chunk.toString();
    });
    req.on('end', async () => {
      try {
        const data = JSON.parse(body);
        // data = {
        //   "password": "123456",
        //   "account": "test",
        // }
        // console.log(data);

        // Get database
        const accountPasswords = (await db.get(`accountPasswords`)) || {};
        const accountUserIds = (await db.get(`accountUserIds`)) || {};
        const users = (await db.get(`users`)) || {};

        // Validate data
        const account = data.account;
        const password = data.password;
        if (!account || !password) {
          throw new Error('無效的帳號或密碼');
        }
        const exist = accountPasswords[account];
        if (!exist) {
          throw new Error('帳號或密碼錯誤');
        }
        if (password !== accountPasswords[account]) {
          throw new Error('帳號或密碼錯誤');
        }
        const user = Object.values(users).find(
          (user) => user.id === accountUserIds[account],
        );
        if (!user) {
          throw new Error('用戶不存在');
        }

        // Update user
        await Set.user(user.id, {
          status: 'online',
          lastActiveAt: Date.now(),
        });

        // Generate session id
        const sessionId = uuidv4();
        utils.map.userSessions.set(sessionId, user.id);

        sendSuccess(res, {
          message: '登入成功',
          data: {
            sessionId: sessionId,
            user: await Get.user(user.id),
          },
        });
        new Logger('Auth').success(`User logged in: ${account}`);
      } catch (error) {
        sendError(res, 500, `登入時發生錯誤: ${error.message}`);
        new Logger('Auth').error(`Login error: ${error.message}`);
      }
    });
    return;
  }

  if (req.method == 'POST' && req.url == '/register') {
    let body = '';
    req.on('data', (chunk) => {
      body += chunk.toString();
    });
    req.on('end', async () => {
      try {
        const data = JSON.parse(body);
        // data = {
        //   "account": "test",
        //   "password": "123456",
        //   "username": "test",
        // }
        // console.log(data);

        // Get database
        const accountPasswords = (await db.get(`accountPasswords`)) || {};

        // Validate data
        const account = data.account;
        const password = data.password;
        if (!account || !password) {
          throw new Error('無效的帳號或密碼');
        }
        const username = data.username;
        if (!username) {
          throw new Error('無效的使用者名稱');
        }
        const exists = accountPasswords[data.account];
        if (exists) {
          throw new Error('帳號已存在');
        }

        // Create user data
        const userId = uuidv4();
        await Set.user(userId, { name: username });

        // Create account password list
        await db.set(`accountPasswords.${account}`, password);
        await db.set(`accountUserIds.${account}`, userId);

        sendSuccess(res, { message: '註冊成功' });
        new Logger('Auth').success(`User registered: ${account}`);
      } catch (error) {
        sendError(res, 500, `註冊時發生錯誤: ${error.message}`);
        new Logger('Auth').error(`Register error: ${error.message}`);
      }
    });
    return;
  }

  sendSuccess(res, { message: 'Hello World!' });
  return;
});

// Socket Server
const io = new Server(server, {
  cors: {
    origin: '*', // Allow all origins
    methods: ['GET', 'POST'],
  },
});

<<<<<<< HEAD
const Call = require("./call");
let serverCall = new Call();
async function runServerCall() {
  const channels = (await db.get('channels')) || {};
  const CallLogger = new Logger('Call');
  serverCall = new Call(io, channels, CallLogger);
}
runServerCall();

io.on('connection', async (socket) => {
  socket.on('disconnect', async () => {
    // Get database
    const users = (await db.get('users')) || {};
    const servers = (await db.get('servers')) || {};
    const channels = (await db.get('channels')) || {};
    const presenceStates = (await db.get('presenceStates')) || {};

    try {
      // Validate data
      const userId = socketToUser.get(socket.id);
      if (!userId) {
        throw new SocketError(
          'Invalid socket ID',
          'DISCONNECT',
          'USER_ID',
          400,
        );
      }
      const user = users[userId];
      if (!user) {
        throw new SocketError(
          `User(${userId}) not found`,
          'DISCONNECT',
          'USER',
          404,
        );
      }
      const presence = presenceStates[`presence_${userId}`];
      if (!presence) {
        throw new SocketError(
          `Presence(${`presence_${userId}`}) not found`,
          'DISCONNECT',
          'PRESENCE',
          404,
        );
      }
      const channel = channels[presence.currentChannelId];
      if (!channel) {
        new Logger('WebSocket').warn(
          `Channel(${presence.currentChannelId}) not found. Won't disconnect channel.`,
        );
      }
      const server = servers[presence.currentServerId];
      if (!server) {
        new Logger('WebSocket').warn(
          `Server(${presence.currentServerId}) not found. Won't disconnect server.`,
        );
      }

      // Clear user contribution interval
      clearContributionInterval(socket.id);

      // Remove user socket connection
      if (!deleteUserIdSocketIdMap(userId, socket.id)) {
        throw new SocketError(
          'Cannot delete user socket connection',
          'DISCONNECT',
          'DELETE_ID_FUNCTION',
          500,
        );
      }

      // Update user presence
      presenceStates[presence.id] = {
        ...presence,
        currentServerId: null,
        currentChannelId: null,
        lastActiveAt: Date.now(),
        updatedAt: Date.now(),
      };
      await db.set(
        `presenceStates.${presence.id}`,
        presenceStates[presence.id],
      );

      if (channel) {
        // Update channel
        channel.userIds = channel.userIds.filter((id) => id !== userId);
        await db.set(`channels.${channel.id}`, channel);

        // Emit data (to all users in the channel)
        io.to(`server_${server.id}`).emit('serverUpdate', {
          ...(await getServer(server.id)),
        });
      }

      serverCall.handleDisconnect(socket);

      new Logger('WebSocket').success(`User(${userId}) disconnected`);
    } catch (error) {
      if (error instanceof SocketError) {
        io.to(socket.id).emit('error', {
          message: error.message,
          part: error.part,
          tag: error.tag,
          status_code: error.status_code,
        });
      } else {
        io.to(socket.id).emit('error', {
          message: `斷線時發生無法預期的錯誤: ${error.message}`,
          part: 'DISCONNECT',
          tag: 'EXCEPTION_ERROR',
          status_code: 500,
        });
      }

      new Logger('WebSocket').error(
        `Error disconnecting user: ${error.message}`,
      );
    }
  });

  socket.on('connectUser', async (data) => {
    // data = {
    //   sessionId: '123456',
    // }
    // console.log(data);

    // Get database
    const users = (await db.get('users')) || {};

    try {
      // Validate data
      const sessionId = data.sessionId;
      if (!sessionId) {
        throw new SocketError(
          'Missing required fields',
          'CONNECTUSER',
          'DATA',
          400,
        );
      }
      const userId = userSessions.get(sessionId);
      if (!userId) {
        throw new SocketError(
          'Invalid session ID(${sessionId})',
          'CONNECTUSER',
          'USER_ID',
          400,
        );
      }
      const user = users[userId];
      if (!user) {
        throw new SocketError(
          `User(${userId}) not found`,
          'CONNECTUSER',
          'USER',
          404,
        );
      }

      // Check if user is already connected
      for (const [key, value] of socketToUser) {
        if (value === userId) {
          // Remove user socket connection
          if (!deleteUserIdSocketIdMap(value, key)) {
            throw new SocketError(
              'Cannot delete user socket connection',
              'CONNECTUSER',
              'DELETE_ID_FUNCTION',
              500,
            );
          }

          // Emit force disconnect event
          io.to(key).emit('forceDisconnect');

          new Logger('WebSocket').warn(
            `User(${userId}) already connected from another socket. Force disconnecting...`,
          );
        }
      }

      // Save user socket connection
      if (!createUserIdSocketIdMap(userId, socket.id)) {
        throw new SocketError(
          'Cannot create user socket connection',
          'CONNECTUSER',
          'CREATE_ID_FUNCTION',
          500,
        );
      }

      // Emit data (only to the user)
      io.to(socket.id).emit('userConnect', {
        ...(await getUser(userId)),
        members: await getUserMembers(userId),
      });

      new Logger('WebSocket').success(`User(${userId}) connected`);
    } catch (error) {
      // Emit error data (only to the user)
      io.to(socket.id).emit('userDisconnect', null);
      if (error instanceof SocketError) {
        io.to(socket.id).emit('error', {
          message: error.message,
          part: error.part,
          tag: error.tag,
          status_code: error.status_code,
        });
      } else {
        io.to(socket.id).emit('error', {
          message: `取得使用者時發生無法預期的錯誤: ${error.message}`,
          part: 'CONNECTUSER',
          tag: 'EXCEPTION_ERROR',
          status_code: 500,
        });
      }
      new Logger('WebSocket').error(
        `Error getting user data: ${error.message}`,
      );
    }
  });

  socket.on('disconnectUser', async (data) => {
    // data = {
    //   sessionId: '123456',
    // }
    // console.log(data);

    // Get database
    const users = (await db.get('users')) || {};
    const servers = (await db.get('servers')) || {};
    const channels = (await db.get('channels')) || {};
    const presenceStates = (await db.get('presenceStates')) || {};

    try {
      // Validate data
      const sessionId = data.sessionId;
      if (!sessionId) {
        throw new SocketError(
          'Missing required fields',
          'DISCONNECTUSER',
          'DATA',
          400,
        );
      }
      const userId = userSessions.get(sessionId);
      if (!userId) {
        throw new SocketError(
          'Invalid session ID(${sessionId})',
          'DISCONNECTUSER',
          'USER_ID',
          400,
        );
      }
      const user = users[userId];
      if (!user) {
        throw new SocketError(
          `User(${userId}) not found`,
          'DISCONNECTUSER',
          'USER',
          404,
        );
      }
      const presence = presenceStates[`presence_${userId}`];
      if (!presence) {
        throw new SocketError(
          `Presence(${`presence_${userId}`}) not found`,
          'DISCONNECTUSER',
          'PRESENCE',
          404,
        );
      }
      const server = servers[presence.currentServerId];
      if (!server) {
        new Logger('WebSocket').warn(
          `Server(${presence.currentServerId}) not found. Won't disconnect server.`,
        );
      }
      const channel = channels[presence.currentChannelId];
      if (!channel) {
        new Logger('WebSocket').warn(
          `Channel(${presence.currentChannelId}) not found. Won't disconnect channel.`,
        );
      }

      // Remove user socket connection
      if (!deleteUserIdSocketIdMap(userId, socket.id)) {
        throw new SocketError(
          'Cannot delete user socket connection',
          'DISCONNECTUSER',
          'DELETE_ID_FUNCTION',
          500,
        );
      }

      // Update user presence
      presenceStates[presence.id] = {
        ...presence,
        currentServerId: null,
        currentChannelId: null,
        status: 'gn',
        lastActiveAt: Date.now(),
        updatedAt: Date.now(),
      };
      await db.set(
        `presenceStates.${presence.id}`,
        presenceStates[presence.id],
      );

      if (channel) {
        // Clear user contribution interval
        clearContributionInterval(socket.id);

        // Update channel
        channel.userIds = channel.userIds.filter((id) => id !== userId);
        await db.set(`channels.${channel.id}`, channel);

        // leave the channel
        socket.leave(`channel_${channel.id}`);

        // Emit data (only to the user)
        io.to(socket.id).emit('channelDisconnect');

        // Emit data (to all users in the channel)
        io.to(`server_${server.id}`).emit('serverUpdate', {
          ...(await getServer(server.id)),
        });
      }

      if (server) {
        // leave the server
        socket.leave(`server_${server.id}`);

        // Emit data (only to the user)
        io.to(socket.id).emit('serverDisconnect');
      }

      // Emit data (only to the user)
      io.to(socket.id).emit('userDisconnect');

      new Logger('WebSocket').success(`User(${userId}) disconnected`);
    } catch (error) {
      if (error instanceof SocketError) {
        io.to(socket.id).emit('error', {
          message: error.message,
          part: error.part,
          tag: error.tag,
          status_code: error.status_code,
        });
      } else {
        io.to(socket.id).emit('error', {
          message: `登出時發生無法預期的錯誤: ${error.message}`,
          part: 'DISCONNECTUSER',
          tag: 'EXCEPTION_ERROR',
          status_code: 500,
        });
      }

      new Logger('WebSocket').error(
        `Error disconnecting user: ${error.message}`,
      );
    }
  });

  socket.on('updateServer', async (data) => {
    let uploadedFilePath = null;

    try {
      // Get database
      const users = (await db.get('users')) || {};
      const servers = (await db.get('servers')) || {};

      // Validate data
      const { sessionId, serverId, updates } = data;
      if (!sessionId || !serverId || !updates) {
        throw new SocketError(
          'Missing required fields',
          'UPDATESERVER',
          'DATA',
          400,
        );
      }

      const userId = userSessions.get(sessionId);
      if (!userId) {
        throw new SocketError(
          'Invalid session ID(${sessionId})',
          'UPDATESERVER',
          'USER_ID',
          400,
        );
      }

      const user = users[userId];
      if (!user) {
        throw new SocketError(
          `User(${userId}) not found`,
          'UPDATESERVER',
          'USER',
          404,
        );
      }

      const server = servers[serverId];
      if (!server) {
        throw new SocketError(
          `Server(${serverId}) not found`,
          'UPDATESERVER',
          'SERVER',
          404,
        );
      }

      // Check permissions
      const userPermission = await getPermissionLevel(userId, server.id);
      if (userPermission < 5) {
        throw new SocketError(
          'Insufficient permissions',
          'UPDATESERVER',
          'PERMISSION',
          403,
        );
      }

      if (updates.fileData && updates.fileType) {
        // Create file with unique name
        const ext = updates.fileType.split('/')[1];
        const fileName = `${uuidv4()}.${ext}`;
        uploadedFilePath = path.join(uploadDir, fileName);

        // Save file
        const buffer = Buffer.from(updates.fileData, 'base64');
        await fs.writeFile(uploadedFilePath, buffer);

        // Create icon path
        const iconPath = `/uploads/serverAvatars/${fileName}`;

        // Delete old icon if exists
        if (server.iconUrl && !server.iconUrl.includes('logo_server_def.png')) {
          const oldPath = path.join(
            UPLOADS_DIR,
            server.iconUrl.replace('/uploads/', ''),
          );
          try {
            await fs.unlink(oldPath);
          } catch (error) {
            new Logger('Server').warn(
              `Error deleting old icon: ${error.message}`,
            );
          }
        }

        // Add icon URL to updates
        updates.iconUrl = iconPath;
      }

      // Remove file data from updates before saving
      const { fileData, fileType, ...serverUpdates } = updates;

      // Validate specific fields
      if (
        serverUpdates.name &&
        (serverUpdates.name.length > 30 || !serverUpdates.name.trim())
      ) {
        throw new SocketError(
          'Invalid server name',
          'UPDATESERVER',
          'NAME',
          400,
        );
      }
      if (serverUpdates.description && serverUpdates.description.length > 200) {
        throw new SocketError(
          'Invalid server description',
          'UPDATESERVER',
          'DESCRIPTION',
          400,
        );
      }

      // Create new server object with only allowed updates
      const updatedServer = {
        ...server,
        ..._.pick(serverUpdates, [
          'name',
          'slogan',
          'description',
          'iconUrl',
          'announcement',
        ]),
        settings: {
          ...server.settings,
          ..._.pick(serverUpdates.settings || {}, ['visibility']),
        },
      };

      // Update in database
      await db.set(`servers.${serverId}`, updatedServer);

      // Emit updated data to all users in the server
      io.to(`server_${serverId}`).emit('serverUpdate', {
        ...(await getServer(serverId)),
      });

      new Logger('Server').success(
        `Server(${serverId}) updated by user(${userId})`,
      );
    } catch (error) {
      // Delete uploaded file if error occurs
      if (uploadedFilePath) {
        fs.unlink(uploadedFilePath).catch(console.error);
      }
      if (error instanceof SocketError) {
        io.to(socket.id).emit('error', {
          message: error.message,
          part: error.part,
          tag: error.tag,
          status_code: error.status_code,
        });
      } else {
        io.to(socket.id).emit('error', {
          message: `更新伺服器時發生無法預期的錯誤: ${error.message}`,
          part: 'UPDATESERVER',
          tag: 'EXCEPTION_ERROR',
          status_code: 500,
        });
      }
      new Logger('Server').error(`Error updating server: ${error.message}`);
    }
  });

  socket.on('updateUser', async (data) => {
    // data = {
    //   sessionId
    //   user: {
    //     name:
    //     gender:
    //     signature:
    //     ...
    //   }
    // }

    // Get database
    const users = (await db.get('users')) || {};

    try {
      // Validate data
      const sessionId = data.sessionId;
      const editedUser = data.user;
      if (!sessionId || !editedUser) {
        throw new SocketError(
          'Missing required fields',
          'UPDATEUSER',
          'DATA',
          400,
        );
      }
      const userId = userSessions.get(sessionId);
      if (!userId) {
        throw new SocketError(
          'Invalid session ID(${sessionId})',
          'UPDATEUSER',
          'USER_ID',
          400,
        );
      }
      const user = users[userId];
      if (!user) {
        throw new SocketError(
          `User(${userId}) not found`,
          'UPDATEUSER',
          'USER',
          404,
        );
      }

      // Update user data
      users[userId] = {
        ...user,
        ...editedUser,
      };
      await db.set(`users.${userId}`, users[userId]);

      // Emit data (only to the user)
      io.to(socket.id).emit('userUpdate', {
        ...editedUser,
      });

      new Logger('WebSocket').success(`User(${userId}) updated`);
    } catch (error) {
      if (error instanceof SocketError) {
        io.to(socket.id).emit('error', {
          message: error.message,
          part: error.part,
          tag: error.tag,
          status_code: error.status_code,
        });
      } else {
        io.to(socket.id).emit('error', {
          message: `更新使用者時發生無法預期的錯誤: ${error.message}`,
          part: 'UPDATEUSER',
          tag: 'EXCEPTION_ERROR',
          status_code: 500,
        });
      }
      new Logger('WebSocket').error(`Error updating user: ${error.message}`);
    }
  });

  socket.on('updatePresence', async (data) => {
    // data = {
    //   sessionId
    //   presence: {
    //     status:
    //     customStatus:
    //     ...
    //   }
    // }

    // Get database
    const users = (await db.get('users')) || {};
    const presenceStates = (await db.get('presenceStates')) || {};

    try {
      // Validate data
      const sessionId = data.sessionId;
      const editedPresence = data.presence;
      if (!sessionId || !editedPresence) {
        throw new SocketError(
          'Missing required fields',
          'UPDATEPRESENCE',
          'DATA',
          400,
        );
      }
      const userId = userSessions.get(sessionId);
      if (!userId) {
        throw new SocketError(
          'Invalid session ID(${sessionId})',
          'UPDATEPRESENCE',
          'USER_ID',
          400,
        );
      }
      const user = users[userId];
      if (!user) {
        throw new SocketError(
          `User(${userId}) not found`,
          'UPDATEPRESENCE',
          'USER',
          404,
        );
      }
      const presence = presenceStates[`presence_${userId}`];
      if (!presence) {
        throw new SocketError(
          `Presence(${`presence_${userId}`}) not found`,
          'UPDATEPRESENCE',
          'PRESENCE',
          404,
        );
      }

      // Update user presence
      presenceStates[presence.id] = {
        ...presence,
        ...editedPresence,
        updatedAt: Date.now(),
      };
      await db.set(
        `presenceStates.${presence.id}`,
        presenceStates[presence.id],
      );

      // Emit data (only to the user)
      io.to(socket.id).emit('userPresenceUpdate', {
        ...editedPresence,
      });

      new Logger('WebSocket').success(`User(${userId}) presence updated`);
    } catch (error) {
      if (error instanceof SocketError) {
        io.to(socket.id).emit('error', {
          message: error.message,
          part: error.part,

          tag: error.tag,
          status_code: error.status_code,
        });
      } else {
        io.to(socket.id).emit('error', {
          message: `更新狀態時發生無法預期的錯誤: ${error.message}`,
          part: 'UPDATEPRESENCE',
          tag: 'EXCEPTION_ERROR',
          status_code: 500,
        });
      }
      new Logger('WebSocket').error(
        `Error updating presence: ${error.message}`,
      );
    }
  });

  socket.on('connectServer', async (data) => {
    // data = {
    //   sessionId:
    //   serverId:
    // }
    // console.log(data);

    // Get database
    const users = (await db.get('users')) || {};
    const servers = (await db.get('servers')) || {};
    const members = (await db.get('members')) || {};
    const presenceStates = (await db.get('presenceStates')) || {};

    try {
      // Validate data
      const sessionId = data.sessionId;
      const serverId = data.serverId;
      if (!sessionId || !serverId) {
        throw new SocketError(
          'Missing required fields',
          'CONNECTSERVER',
          'DATA',
          400,
        );
      }
      const userId = userSessions.get(sessionId);
      if (!userId) {
        throw new SocketError(
          `Invalid session ID(${sessionId})`,
          'CONNECTSERVER',
          'USER_ID',
          400,
        );
      }
      const user = users[userId];
      if (!user) {
        throw new SocketError(
          `User(${userId}) not found`,
          'CONNECTSERVER',
          'USER',
          404,
        );
      }
      const presence = presenceStates[`presence_${userId}`];
      if (!presence) {
        throw new SocketError(
          `Presence(${`presence_${userId}`}) not found`,
          'CONNECTSERVER',
          'PRESENCE',
          404,
        );
      }
      const server = servers[serverId];
      if (!server) {
        throw new SocketError(
          `Server(${serverId}) not found`,
          'CONNECTSERVER',
          'SERVER',
          404,
        );
      }

      // Check user is blocked from the server
      const isBlocked = checkUserBlocked(members, server.id, userId);
      if (isBlocked) {
        throw new SocketError(
          'User is blocked from the server',
          'CONNECTSERVER',
          'BLOCKED',
          403,
        );
      }

      // Check if user is already exists in the server
      const exists = Object.values(members).find(
        (member) => member.serverId === server.id && member.userId === userId,
      );
      if (!exists) {
        // Create new membership
        const memberId = uuidv4();
        const member = {
          id: memberId,
          serverId: server.id,
          userId: user.id,
          nickname: user.name,
          permissionLevel: 1,
          managedChannels: [],
          contribution: 0,
          joinedAt: Date.now(),
        };
        members[memberId] = member;
        await db.set(`members.${memberId}`, member);
      }

      const userPermission = await getPermissionLevel(userId, server.id);
      if (userPermission < 2 && server.settings.visibility === 'invisible') {
        throw new SocketError(
          '該群組只允許會員加入，請先申請加入(重新整理後可見)',
          'CONNECTSERVER',
          'VISIBILITY',
          403,
        );
      }

      // Update user presence
      presenceStates[presence.id] = {
        ...presence,
        currentServerId: server.id,
        lastActiveAt: Date.now(),
        updatedAt: Date.now(),
      };
      await db.set(
        `presenceStates.${presence.id}`,
        presenceStates[presence.id],
      );

      // Join the server
      socket.join(`server_${server.id}`);

      // Emit data (only to the user)
      io.to(socket.id).emit('serverConnect', {
        ...(await getServer(server.id)),
        applications:
          userPermission >= 5 ? await getServerApplications(server.id) : [],
      });
      io.to(socket.id).emit('userPresenceUpdate', {
        ...(await getPresenceState(userId)),
      });

      new Logger('WebSocket').success(
        `User(${userId}) connected to server(${server.id})`,
      );
    } catch (error) {
      // Emit error data (only to the user)
      io.to(socket.id).emit('serverDisconnect');
      if (error instanceof SocketError) {
        io.to(socket.id).emit('error', {
          message: error.message,

          part: error.part,

          tag: error.tag,
          status_code: error.status_code,
        });
      } else {
        io.to(socket.id).emit('error', {
          message: `加入伺服器時發生無法預期的錯誤: ${error.message}`,
          part: 'CONNECTSERVER',
          tag: 'EXCEPTION_ERROR',
          status_code: 500,
        });
      }
      new Logger('WebSocket').error(
        `Error getting server data: ${error.message}`,
      );
    }
  });

  socket.on('disconnectServer', async (data) => {
    // data = {
    //   sessionId: '123456',
    // }
    // console.log(data);

    // Get database
    const users = (await db.get('users')) || {};
    const servers = (await db.get('servers')) || {};
    const channels = (await db.get('channels')) || {};
    const presenceStates = (await db.get('presenceStates')) || {};

    try {
      // Validate data
      const sessionId = data.sessionId;
      if (!sessionId) {
        throw new SocketError(
          'Missing required fields',
          'DISCONNECTSERVER',
          'DATA',
          400,
        );
      }
      const userId = userSessions.get(sessionId);
      if (!userId) {
        throw new SocketError(
          `Invalid session ID(${sessionId})`,
          'DISCONNECTSERVER',
          'USER_ID',
          400,
        );
      }
      const user = users[userId];
      if (!user) {
        throw new SocketError(
          `User(${userId}) not found`,
          'DISCONNECTSERVER',
          'USER',
          404,
        );
      }
      const presence = presenceStates[`presence_${userId}`];
      if (!presence) {
        throw new SocketError(
          `Presence(${`presence_${userId}`}) not found`,
          'DISCONNECTSERVER',
          'PRESENCE',
          404,
        );
      }
      const server = servers[presence.currentServerId];
      if (!server) {
        throw new SocketError(
          `Server(${presence.currentServerId}) not found`,
          'DISCONNECTSERVER',
          'SERVER',
          404,
        );
      }
      const channel = channels[presence.currentChannelId];
      if (!channel) {
        new Logger('WebSocket').warn(
          `Channel(${presence.currentChannelId}) not found. Won't disconnect channel.`,
        );
      }

      // Update user presence
      presenceStates[presence.id] = {
        ...presence,
        currentServerId: null,
        currentChannelId: null,
        lastActiveAt: Date.now(),
        updatedAt: Date.now(),
      };
      await db.set(
        `presenceStates.${presence.id}`,
        presenceStates[presence.id],
      );

      if (channel) {
        // Clear user contribution interval
        clearContributionInterval(socket.id);

        // Update channel
        channel.userIds = channel.userIds.filter((id) => id !== userId);
        await db.set(`channels.${channel.id}`, channel);

        // leave the channel
        socket.leave(`channel_${channel.id}`);

        // Emit data (only to the user)
        io.to(socket.id).emit('channelDisconnect');

        // Emit data (to all users in the channel)
        io.to(`server_${server.id}`).emit('serverUpdate', {
          ...(await getServer(server.id)),
        });
      }

      // Leave the server
      socket.leave(`server_${server.id}`);

      // Emit data (only to the user)
      io.to(socket.id).emit('serverDisconnect');
      io.to(socket.id).emit('userPresenceUpdate', {
        ...(await getPresenceState(userId)),
      });

      new Logger('WebSocket').success(
        `User(${userId}) disconnected from server(${server.id})`,
      );
    } catch (error) {
      if (error instanceof SocketError) {
        io.to(socket.id).emit('error', {
          message: error.message,
          part: error.part,
          tag: error.tag,
          status_code: error.status_code,
        });
      } else {
        io.to(socket.id).emit('error', {
          message: `離開伺服器時發生無法預期的錯誤: ${error.message}`,
          part: 'DISCONNECTSERVER',
          tag: 'EXCEPTION_ERROR',
          status_code: 500,
        });
      }
      new Logger('WebSocket').error(
        `Error disconnecting from server: ${error.message}`,
      );
    }
  });

  socket.on('connectChannel', async (data) => {
    // data = {
    //   sessionId: '123456',
    //   channelId: '123456',
    // }
    // console.log(data);

    // Get database
    const users = (await db.get('users')) || {};
    const servers = (await db.get('servers')) || {};
    const channels = (await db.get('channels')) || {};
    const presenceStates = (await db.get('presenceStates')) || {};

    try {
      // validate data
      const sessionId = data.sessionId;
      const channelId = data.channelId;
      if (!sessionId || !channelId) {
        throw new SocketError(
          'Missing required fields',
          'CONNECTCHANNEL',
          'DATA',
          400,
        );
      }
      const userId = userSessions.get(sessionId);
      if (!userId) {
        throw new SocketError(
          `Invalid session ID(${sessionId})`,
          'CONNECTCHANNEL',
          'USER_ID',
          400,
        );
      }
      const user = users[userId];
      if (!user) {
        throw new SocketError(
          `User(${userId}) not found`,
          'CONNECTCHANNEL',
          'USER',
          404,
        );
      }
      const presence = presenceStates[`presence_${userId}`];
      if (!presence) {
        throw new SocketError(
          `Presence(${`presence_${userId}`}) not found`,
          'CONNECTCHANNEL',
          'PRESENCE',
          404,
        );
      }
      const server = servers[presence.currentServerId];
      if (!server) {
        throw new SocketError(
          `Server(${presence.currentServerId}) not found`,
          'CONNECTCHANNEL',
          'SERVER',
          404,
        );
      }
      const channel = channels[channelId];
      if (!channel && channelId) {
        throw new SocketError(
          `Channel(${channelId}) not found`,
          'CONNECTCHANNEL',
          'CHANNEL',
          404,
        );
      }
      if (channel.permission === 'private') {
        throw new SocketError(
          'Insufficient permissions',
          'CONNECTCHANNEL',
          'CHANNEL_PERMISSION',
          403,
        );
      }
      const prevChannel = channels[presence.currentChannelId];

      // check if user is already in a channel, if so, disconnect the channel
      if (prevChannel) {
        // Update Channel
        prevChannel.userIds = prevChannel.userIds.filter((id) => id !== userId);
        await db.set(`channels.${prevChannel.id}`, prevChannel);

        // Leave the channel
        socket.leave(`channel_${prevChannel.id}`);

        // Play sound
        io.to(`channel_${prevChannel.id}`).emit('playSound', 'leave');
      } else {
        // Setup user interval for accumulate contribution
        setupContributionInterval(socket.id, userId);
      }

      // Update user presence
      presenceStates[presence.id] = {
        ...presence,
        currentServerId: server.id,
        currentChannelId: channel.id,
        updatedAt: Date.now(),
      };
      await db.set(
        `presenceStates.${presence.id}`,
        presenceStates[presence.id],
      );

      // Update channel
      if (!channel.userIds.includes(userId)) {
        channel.userIds.push(userId);
        await db.set(`channels.${channel.id}`, channel);
      }

      // Play sound
      io.to(`channel_${channel.id}`).emit('playSound', 'join');

      // Join the channel
      socket.join(`channel_${channel.id}`);

      // Emit updated data (only to the user)
      io.to(socket.id).emit('channelConnect', channel);
      io.to(socket.id).emit('userPresenceUpdate', {
        ...(await getPresenceState(userId)),
      });

      // Emit updated data (to all users in the server)
      io.to(`server_${server.id}`).emit('serverUpdate', {
        ...(await getServer(server.id)),
      });

      new Logger('WebSocket').success(
        `User(${user.id}) connected to channel(${channel.id})`,
      );
    } catch (error) {
      // Emit error data (only to the user)
      io.to(socket.id).emit('channelDisconnect');
      if (error instanceof SocketError) {
        io.to(socket.id).emit('error', {
          message: error.message,
          part: error.part,
          tag: error.tag,
          status_code: error.status_code,
        });
      } else {
        io.to(socket.id).emit('error', {
          message: `加入頻道時發生無法預期的錯誤: ${error.message}`,
          part: 'JOINCHANNEL',
          tag: 'EXCEPTION_ERROR',
          status_code: 500,
        });
      }
      new Logger('WebSocket').error(
        `Error connecting to channel: ${error.message}`,
      );
    }
  });

  socket.on('getMembers', async (data) => {
    // data = {
    //   sessionId
    //   serverId
    // }
    // console.log(data);

    // Get database
    const users = (await db.get('users')) || {};
    const servers = (await db.get('servers')) || {};
    const members = (await db.get('members')) || {};

    try {
      // Validate data
      const sessionId = data.sessionId;
      const serverId = data.serverId;
      if (!sessionId || !serverId) {
        throw new SocketError(
          'Missing required fields',
          'GETMEMBERS',
          'DATA',
          400,
        );
      }

      const userId = userSessions.get(sessionId);
      if (!userId) {
        throw new SocketError(
          `Invalid session ID(${sessionId})`,
          'GETMEMBERS',
          'USER_ID',
          400,
        );
      }

      const user = users[userId];
      if (!user) {
        throw new SocketError(
          `User(${userId}) not found`,
          'GETMEMBERS',
          'USER',
          404,
        );
      }

      const server = servers[serverId];
      if (!server) {
        throw new SocketError(
          `Server(${serverId}) not found`,
          'GETMEMBERS',
          'SERVER',
          404,
        );
      }

      // Check if user has permission to view members
      const userPermission = await getPermissionLevel(userId, server.id);
      if (userPermission < 5) {
        throw new SocketError(
          'Insufficient permissions',
          'GETMEMBERS',
          'USER_PERMISSION',
          403,
        );
      }

      // Get all members for this server
      const serverMembers = Object.values(members)
        .filter((member) => member.serverId === serverId)
        .map(async (member) => ({
          ...member,
        }));

      const resolvedMembers = await Promise.all(serverMembers);

      socket.emit('members', resolvedMembers);

      new Logger('Members').success(`Members fetched for server(${serverId})`);
    } catch (error) {
      if (error instanceof SocketError) {
        io.to(socket.id).emit('error', {
          message: error.message,
          part: error.part,
          tag: error.tag,
          status_code: error.status_code,
        });
      } else {
        io.to(socket.id).emit('error', {
          message: `獲取成員時發生無法預期的錯誤: ${error.message}`,
          part: 'GETMEMBERS',
          tag: 'EXCEPTION_ERROR',
          status_code: 500,
        });
      }
      new Logger('Members').error(`Error getting members: ${error.message}`);

      // Emit error data (only to the user)
      io.to(socket.id).emit('members', []);
    }
  });

  socket.on('getApplications', async (data) => {
    const users = (await db.get('users')) || {};
    const servers = (await db.get('servers')) || {};
    const applications = (await db.get('serverApplications')) || {};

    try {
      const { sessionId, serverId } = data;
      if (!sessionId || !serverId) {
        throw new SocketError(
          'Missing required fields',
          'GETAPPLICATIONS',
          'DATA',
          400,
        );
      }

      const userId = userSessions.get(sessionId);
      if (!userId) {
        throw new SocketError(
          `Invalid session ID(${sessionId})`,
          'GETAPPLICATIONS',
          'USER_ID',
          400,
        );
      }

      const user = users[userId];
      if (!user) {
        throw new SocketError(
          `User(${userId}) not found`,
          'GETAPPLICATIONS',
          'USER',
          404,
        );
      }

      const server = servers[serverId];
      if (!server) {
        throw new SocketError(
          `Server(${serverId}) not found`,
          'GETAPPLICATIONS',
          'SERVER',
          404,
        );
      }

      // Check if user has permission to view applications
      const userPermission = await getPermissionLevel(userId, server.id);
      if (userPermission < 5) {
        throw new SocketError(
          'Insufficient permissions',
          'GETAPPLICATIONS',
          'USER_PERMISSION',
          403,
        );
      }

      // Get all applications for this server
      const serverApplications = Object.values(applications)
        .filter((app) => app.serverId === serverId)
        .map(async (app) => ({
          ...app,
          user: await getUser(app.userId),
        }));

      const resolvedApplications = await Promise.all(serverApplications);

      socket.emit('applications', resolvedApplications);

      new Logger('Applications').success(
        `Applications fetched for server(${serverId})`,
      );
    } catch (error) {
      if (error instanceof SocketError) {
        io.to(socket.id).emit('error', {
          message: error.message,
          part: error.part,
          tag: error.tag,
          status_code: error.status_code,
        });
      } else {
        io.to(socket.id).emit('error', {
          message: `獲取申請列表時發生無法預期的錯誤: ${error.message}`,
          part: 'GETAPPLICATIONS',
          tag: 'EXCEPTION_ERROR',
          status_code: 500,
        });
      }
      new Logger('Applications').error(
        `Error getting applications: ${error.message}`,
      );
    }
  });

  socket.on('handleApplication', async (data) => {
    const users = (await db.get('users')) || {};
    const servers = (await db.get('servers')) || {};
    const members = (await db.get('members')) || {};
    const applications = (await db.get('serverApplications')) || {};

    try {
      const { sessionId, serverId, applicationId, action } = data;
      if (!sessionId || !serverId || !applicationId || !action) {
        throw new SocketError(
          'Missing required fields',
          'HANDLEAPPLICATION',
          'DATA',
          400,
        );
      }

      const userId = userSessions.get(sessionId);
      if (!userId) {
        throw new SocketError(
          `Invalid session ID(${sessionId})`,
          'HANDLEAPPLICATION',
          'USER_ID',
          400,
        );
      }

      const user = users[userId];
      if (!user) {
        throw new SocketError(
          `User(${userId}) not found`,
          'HANDLEAPPLICATION',
          'USER',
          404,
        );
      }

      const server = servers[serverId];
      if (!server) {
        throw new SocketError(
          `Server(${serverId}) not found`,
          'HANDLEAPPLICATION',
          'SERVER',
          404,
        );
      }

      // Check if user has permission to handle applications
      const userPermission = await getPermissionLevel(userId, server.id);
      if (userPermission < 5) {
        throw new SocketError(
          'Insufficient permissions',
          'HANDLEAPPLICATION',
          'USER_PERMISSION',
          403,
        );
      }

      const application = applications[applicationId];
      if (!application) {
        throw new SocketError(
          `Application(${applicationId}) not found`,
          'HANDLEAPPLICATION',
          'APPLICATION',
          404,
        );
      }

      if (action === 'accept') {
        // Create new membership if it doesn't exist
        const exists = Object.values(members).find(
          (member) =>
            member.serverId === server.id &&
            member.userId === application.userId,
        );

        if (!exists) {
          const memberId = uuidv4();
          const member = {
            id: memberId,
            serverId: server.id,
            userId: application.userId,
            nickname: users[application.userId].name,
            permissionLevel: 2,
            managedChannels: [],
            contribution: 0,
            joinedAt: Date.now(),
          };
          await db.set(`members.${memberId}`, member);
        } else {
          // Update existing membership
          exists.joinedAt = Date.now();
          if (exists.permissionLevel < 2) exists.permissionLevel = 2;
          await db.set(`members.${exists.id}`, exists);
        }
      }

      // Delete application
      await db.delete(`serverApplications.${applicationId}`);

      // Emit updated applications list to admin
      const updatedApplications = await getServerApplications(serverId);
      socket.emit('applications', updatedApplications);

      if (action === 'accept') {
        // emit server update to all users
        io.to(`server_${serverId}`).emit('serverUpdate', {
          ...(await getServer(serverId)),
        });

        // emit user update to the user
        const targetSocketId = userToSocket.get(application.userId);
        if (targetSocketId) {
          const sockets = await io.fetchSockets();
          for (const socket of sockets)
            if (socket.id == targetSocketId)
              io.to(socket.id).emit('userConnect', {
                ...(await getUser(application.userId)),
                members: await getUserMembers(application.userId),
              });
        }
      }

      new Logger('Applications').success(
        `Application(${applicationId}) ${action}ed for server(${serverId})`,
      );
    } catch (error) {
      if (error instanceof SocketError) {
        io.to(socket.id).emit('error', {
          message: error.message,
          part: error.part,
          tag: error.tag,
          status_code: error.status_code,
        });
      } else {
        io.to(socket.id).emit('error', {
          message: `處理申請時發生無法預期的錯誤: ${error.message}`,
          part: 'HANDLEAPPLICATION',
          tag: 'EXCEPTION_ERROR',
          status_code: 500,
        });
      }
      new Logger('Applications').error(
        `Error handling application: ${error.message}`,
      );
    }
  });

  socket.on('applyServerMembership', async (data) => {
    // Get database
    const users = (await db.get('users')) || {};
    const servers = (await db.get('servers')) || {};
    const applications = (await db.get('serverApplications')) || {};

    try {
      // Validate data
      const { sessionId, serverId, application } = data;
      if (!sessionId || !serverId || !application) {
        throw new SocketError(
          'Missing required fields',
          'APPLYSERVERMEMBERSHIP',
          'DATA',
          400,
        );
      }

      const userId = userSessions.get(sessionId);
      if (!userId) {
        throw new SocketError(
          `Invalid session ID(${sessionId})`,
          'APPLYSERVERMEMBERSHIP',
          'USER_ID',
          400,
        );
      }

      const user = users[userId];
      if (!user) {
        throw new SocketError(
          `User(${userId}) not found`,
          'APPLYSERVERMEMBERSHIP',
          'USER',
          404,
        );
      }

      const server = servers[serverId];
      if (!server) {
        throw new SocketError(
          `Server(${serverId}) not found`,
          'APPLYSERVERMEMBERSHIP',
          'SERVER',
          404,
        );
      }

      // Check if user already has a pending application
      const existingApplication = Object.values(applications).find(
        (app) => app.userId === userId && app.serverId === serverId,
      );
      if (existingApplication) {
        throw new SocketError(
          '您已經有一個待審核的申請，請等待管理員審核',
          'APPLYSERVERMEMBERSHIP',
          'APPLICATION',
          400,
        );
      }

      // Create new application
      const applicationId = uuidv4();
      const newApplication = {
        id: applicationId,
        userId: userId,
        serverId: serverId,
        description: application.description || '',
        createdAt: Date.now().valueOf(),
      };

      // Save to database
      applications[applicationId] = newApplication;
      await db.set(`serverApplications.${applicationId}`, newApplication);

      // Send success response
      socket.emit('applicationResponse', {
        success: true,
        message: '申請已送出，請等待管理員審核',
      });

      new Logger('Application').success(
        `User(${userId}) applied to server(${serverId})`,
      );
    } catch (error) {
      io.to(socket.id).emit('applicationResponse', {
        success: false,
        message: `申請失敗: ${error.message}`,
      });
    }
  });

  socket.on('userKicked', async (data) => {
    const users = (await db.get('users')) || {};
    const servers = (await db.get('servers')) || {};
    const channels = (await db.get('channels')) || {};
    const presenceStates = (await db.get('presenceStates')) || {};

    try {
      const { sessionId, serverId, userId, targetId } = data;
      if (!sessionId || !serverId || !userId || !targetId) {
        throw new SocketError(
          'Missing required fields',
          'USERKICKED',
          'DATA',
          400,
        );
      }

      const user = users[userId];
      const target = users[targetId];
      if (!user || !target) {
        throw new SocketError(
          `User(${userId} or ${targetId}) not found`,
          'USERKICKED',
          'USER',
          404,
        );
      }

      const presence = presenceStates[`presence_${targetId}`];
      if (!presence) {
        throw new SocketError(
          `Presence(${`presence_${targetId}`}) not found`,
          'USERKICKED',
          'PRESENCE',
          404,
        );
      }

      const server = servers[serverId];
      if (!server) {
        throw new SocketError(
          `Server(${serverId}) not found`,
          'USERKICKED',
          'SERVER',
          404,
        );
      }

      const channel = channels[presence.currentChannelId];
      if (!channel) {
        throw new SocketError(
          `Channel(${presence.currentChannelId}) not found`,
          'USERKICKED',
          'CHANNEL',
          404,
        );
      }

      // 檢查權限
      const userPermission = await getPermissionLevel(userId, server.id);
      if (userPermission < 3) {
        throw new SocketError(
          'Insufficient permissions',
          'USERKICKED',
          'USER_PERMISSION',
          403,
        );
      }

      // 獲取被踢用戶的 socket.id
      const targetSocketId = userToSocket.get(targetId);
      if (!targetSocketId) {
        throw new SocketError(
          `User(${targetId}) is not connected`,
          'USERKICKED',
          'USER',
          404,
        );
      }

      // 從頻道移除
      channel.userIds = channel.userIds.filter((id) => id !== targetId);
      await db.set(`channels.${channel.id}`, channel);

      // 更新 Presence 狀態
      presenceStates[presence.id] = {
        ...presence,
        currentChannelId: null,
        lastActiveAt: Date.now(),
        updatedAt: Date.now(),
      };
      await db.set(
        `presenceStates.${presence.id}`,
        presenceStates[presence.id],
      );

      const sockets = await io.fetchSockets();

      for (const socket of sockets) {
        if (socket.id == targetSocketId) {
          // Leave the server
          socket.leave(`channel_${channel.id}`);
          socket.leave(`server_${server.id}`);
        }
      }

      // 向被踢用戶發送事件，讓客戶端處理 UI 變更
      io.to(targetSocketId).emit('channelDisconnect');
      io.to(targetSocketId).emit('serverDisconnect');
      io.to(targetSocketId).emit('userPresenceUpdate', {
        ...(await getPresenceState(targetId)),
      });

      // 發送通知給所有用戶
      io.to(`server_${server.id}`).emit('serverUpdate', {
        ...(await getServer(server.id)),
      });

      new Logger('WebSocket').success(
        `User(${targetId}) kicked from channel(${channel.id}) by user(${userId})`,
      );
      new Logger('WebSocket').success(
        `User(${targetId}) kicked from server(${server.id}) by user(${userId})`,
      );
    } catch (error) {
      if (error instanceof SocketError) {
        io.to(socket.id).emit('error', {
          message: error.message,
          part: error.part,
          tag: error.tag,
          status_code: error.status_code,
        });
      } else {
        io.to(socket.id).emit('error', {
          message: `踢出使用者時發生無法預期的錯誤: ${error.message}`,
          part: 'USERKICKED',
          tag: 'EXCEPTION_ERROR',
          status_code: 500,
        });
      }
      new Logger('WebSocket').error(
        `Error kicking user from channel: ${error.message}`,
      );
    }
  });

  socket.on('userAddFriend', async (data) => {
    const users = (await db.get('users')) || {};
    const servers = (await db.get('servers')) || {};
    const messages = (await db.get('messages')) || {};
    const friends = (await db.get('friends')) || {};

    try {
      const { sessionId, serverId, userId, targetId } = data;
      if (!sessionId || !serverId || !userId || !targetId) {
        throw new Error('Missing required fields');
      }

      const user = users[userId];
      const target = users[targetId];
      if (!user || !target) {
        throw new Error(`User(${userId} or ${targetId}) not found`);
      }

      const server = servers[serverId];
      if (!server) {
        throw new Error(`Server(${serverId}) not found`);
      }

      // Find direct message and update (if not exists, create one)
      const friend = await getFriend(userId, targetId);
      if (!friend) {
        // Create new message
        const messageId = uuidv4();
        const messageTemp = {
          id: messageId,
          timestamp: Date.now().valueOf(),
        };
        messages[messageId] = messageTemp;
        await db.set(`messages.${messageId}`, messageTemp);

        const friendId = uuidv4();
        friends[friendId] = {
          id: friendId,
          status: 'pending',
          userIds: [userId, targetId],
          messageIds: [messageId],
          createdAt: Date.now(),
        };
        await db.set(`friends.${friendId}`, friends[friendId]);
      } else if (friend) {
        throw new Error(`target friend(${targetId}) is found`);
      }

      new Logger('WebSocket').success(
        `User(${targetId}) add friend from server(${server.id}) by user(${userId})`,
      );
    } catch (error) {
      io.to(socket.id).emit('error', {
        message: `新增好友時發生錯誤: ${error.message}`,
        part: 'ADDFRIENDFROMCHANNEL',
        tag: 'EXCEPTION_ERROR',
        status_code: 500,
      });

      new Logger('WebSocket').error(
        `Error add friend from channel: ${error.message}`,
      );
    }
  });

  socket.on('disconnectChannel', async (data) => {
    // data = {
    //   sessionId: '123456',
    // }
    // console.log(data);

    // Get database
    const users = (await db.get('users')) || {};
    const servers = (await db.get('servers')) || {};
    const channels = (await db.get('channels')) || {};
    const presenceStates = (await db.get('presenceStates')) || {};

    try {
      // Validate data
      const sessionId = data.sessionId;
      if (!sessionId) {
        throw new SocketError(
          'Missing required fields',
          'DISCONNECTCHANNEL',
          'DATA',
          400,
        );
      }
      const userId = userSessions.get(sessionId);
      if (!userId) {
        throw new SocketError(
          `Invalid session ID(${sessionId})`,
          'DISCONNECTCHANNEL',
          'USER_ID',
          400,
        );
      }
      const user = users[userId];
      if (!user) {
        throw new SocketError(
          `User(${userId}) not found`,
          'DISCONNECTCHANNEL',
          'USER',
          404,
        );
      }
      const presence = presenceStates[`presence_${userId}`];
      if (!presence) {
        throw new SocketError(
          `Presence(${`presence_${userId}`}) not found`,
          'DISCONNECTCHANNEL',
          'PRESENCE',
          404,
        );
      }
      const server = servers[presence.currentServerId];
      if (!server) {
        throw new SocketError(
          `Server(${presence.currentServerId}) not found`,
          'DISCONNECTCHANNEL',
          'SERVER',
          404,
        );
      }
      const channel = channels[presence.currentChannelId];
      if (!channel) {
        throw new SocketError(
          `Channel(${presence.currentChannelId}) not found`,
          'DISCONNECTCHANNEL',
          'CHANNEL',
          404,
        );
      }

      // Clear user contribution interval
      clearContributionInterval(socket.id);

      // Update user presence
      presenceStates[presence.id] = {
        ...presence,
        currentChannelId: null,
        updatedAt: Date.now(),
      };
      await db.set(
        `presenceStates.${presence.id}`,
        presenceStates[presence.id],
      );

      // Update channel
      channel.userIds = channel.userIds.filter((id) => id !== user.id);
      await db.set(`channels.${channel.id}`, channel);

      // Leave the channel
      socket.leave(`channel_${channel.id}`);

      // Emit updated data (only to the user)
      io.to(socket.id).emit('channelDisconnect');
      io.to(socket.id).emit('userPresenceUpdate', {
        ...(await getPresenceState(user.id)),
      });

      // Emit updated data (to all users in the server)
      io.to(`server_${server.id}`).emit('serverUpdate', {
        ...(await getServer(server.id)),
      });

      // Play sound
      io.to(`channel_${channel.id}`).emit('playSound', 'leave');

      new Logger('WebSocket').success(
        `User(${user.id}) disconnected from channel(${channel.id})`,
      );
    } catch (error) {
      if (error instanceof SocketError) {
        io.to(socket.id).emit('error', {
          message: error.message,
          part: error.part,
          tag: error.tag,
          status_code: error.status_code,
        });
      } else {
        io.to(socket.id).emit('error', {
          message: `離開頻道時發生無法預期的錯誤: ${error.message}`,
          part: 'DISCONNECTCHANNEL',
          tag: 'EXCEPTION_ERROR',
          status_code: 500,
        });
      }
      new Logger('WebSocket').error(
        `Error disconnecting from channel: ${error.message}`,
      );
    }
  });

  socket.on('sendMessage', async (data) => {
    // data = {
    //   sessionId: '123456',
    //   message: {
    //     senderId: "",
    //     content: "",
    //   }
    // };
    // console.log(data);

    // Get database
    const users = (await db.get('users')) || {};
    const servers = (await db.get('servers')) || {};
    const messages = (await db.get('messages')) || {};
    const channels = (await db.get('channels')) || {};
    const presenceStates = (await db.get('presenceStates')) || {};

    try {
      // Validate data
      const sessionId = data.sessionId;
      const newMessage = data.message;
      if (!sessionId || !newMessage) {
        throw new SocketError(
          'Missing required fields',
          'SENDMESSAGE',
          'DATA',
          400,
        );
      }
      const userId = userSessions.get(sessionId);
      if (!userId) {
        throw new SocketError(
          `Invalid session ID(${sessionId})`,
          'SENDMESSAGE',
          'USER_ID',
          400,
        );
      }
      const user = users[userId];
      if (!user) {
        throw new SocketError(
          `User(${userId}) not found`,
          'SENDMESSAGE',
          'USER',
          404,
        );
      }
      const presence = presenceStates[`presence_${userId}`];
      if (!presence) {
        throw new SocketError(
          `Presence(${`presence_${userId}`}) not found`,
          'SENDMESSAGE',
          'PRESENCE',
          404,
        );
      }
      const channel = channels[presence.currentChannelId];
      if (!channel) {
        throw new SocketError(
          `Channel(${presence.currentChannelId}) not found`,
          'SENDMESSAGE',
          'CHANNEL',
          404,
        );
      }
      const server = servers[presence.currentServerId];
      if (!server) {
        throw new SocketError(
          `Server(${presence.currentServerId}) not found`,
          'SENDMESSAGE',
          'SERVER',
          404,
        );
      }

      // Create new message
      const messageId = uuidv4();
      const message = {
        ...newMessage,
        id: messageId,
        timestamp: Date.now().valueOf(),
      };
      messages[messageId] = message;
      await db.set(`messages.${messageId}`, message);

      // Add message to channel
      channel.messageIds.push(messageId);
      await db.set(`channels.${channel.id}`, channel);

      // Emit updated data (to all users in the channel)
      io.to(`channel_${channel.id}`).emit('serverUpdate', {
        ...(await getServer(server.id)),
      });

      new Logger('WebSocket').info(
        `User(${user.id}) sent ${message.content} to channel(${channel.id})`,
      );
    } catch (error) {
      if (error instanceof SocketError) {
        io.to(socket.id).emit('error', {
          message: error.message,
          part: error.part,
          tag: error.tag,
          status_code: error.status_code,
        });
      } else {
        io.to(socket.id).emit('error', {
          message: `傳送訊息時發生無法預期的錯誤: ${error.message}`,
          part: 'CHATMESSAGE',
          tag: 'EXCEPTION_ERROR',
          status_code: 500,
        });
      }
      new Logger('WebSocket').error('Error sending message: ' + error.message);
    }
  });

  socket.on('sendDirectMessage', async (data) => {
    // data = {
    //   sessionId: '123456',
    //   recieverId: '123456',
    //   message: {
    //     senderId: "",
    //     content: "",
    //   }
    // };

    // Get database
    const users = (await db.get('users')) || {};
    const messages = (await db.get('messages')) || {};
    const friends = (await db.get('friends')) || {};

    try {
      // Validate data
      const sessionId = data.sessionId;
      const recieverId = data.recieverId;
      const newMessage = data.message;
      if (!sessionId || !newMessage) {
        throw new SocketError(
          'Missing required fields',
          'SENDDIRECTMESSAGE',
          'DATA',
          400,
        );
      }
      const userId = userSessions.get(sessionId);
      if (!userId) {
        throw new SocketError(
          `Invalid session ID(${sessionId})`,
          'SENDDIRECTMESSAGE',
          'USER_ID',
          400,
        );
      }
      const user = users[userId];
      if (!user) {
        throw new SocketError(
          `User(${userId}) not found`,
          'SENDDIRECTMESSAGE',
          'USER',
          404,
        );
      }

      // Create new message
      const messageId = uuidv4();
      const message = {
        ...newMessage,
        id: messageId,
        timestamp: Date.now().valueOf(),
      };
      messages[messageId] = message;
      await db.set(`messages.${messageId}`, message);

      // Find direct message and update (if not exists, create one)
      const friend = await getFriend(userId, recieverId);
      if (!friend) {
        const friendId = uuidv4();
        friends[friendId] = {
          id: friendId,
          status: 'pending',
          userIds: [userId, recieverId],
          messageIds: [messageId],
          createdAt: Date.now(),
        };
        await db.set(`friends.${friendId}`, friends[friendId]);
      } else {
        friend.messageIds.push(messageId);
        await db.set(`friends.${friend.id}`, friend);
      }

      // Emit updated data (to the user and reciever)
      const recieverSocketId = userToSocket.get(recieverId);
      console.log(recieverSocketId, socket.id);
      io.to(socket.id).emit('directMessage', [
        ...(await getDirectMessages(userId, recieverId)),
      ]);
      io.to(recieverSocketId).emit('directMessage', [
        ...(await getDirectMessages(userId, recieverId)),
      ]);

      new Logger('WebSocket').info(
        `User(${userId}) sent ${message.content} to user(${recieverId})`,
      );
    } catch (error) {
      if (error instanceof SocketError) {
        io.to(socket.id).emit('error', {
          message: error.message,
          part: error.part,
          tag: error.tag,
          status_code: error.status_code,
        });
      } else {
        io.to(socket.id).emit('error', {
          message: `傳送私訊時發生無法預期的錯誤: ${error.message}`,
          part: 'DIRECTMESSAGE',
          tag: 'EXCEPTION_ERROR',
          status_code: 500,
        });
      }

      new Logger('WebSocket').error(
        'Error sending direct message: ' + error.message,
      );
    }
  });

  socket.on('updateChannelOrder', async (data) => {
    const users = (await db.get('users')) || {};
    const servers = (await db.get('servers')) || {};
    const channels = (await db.get('channels')) || {};

    try {
      const userId = userSessions.get(data.sessionId);
      if (!userId) {
        throw new SocketError(
          `Invalid session ID(${data.sessionId})`,
          'UPDATECHANNELORDER',
          'USER_ID',
          400,
        );
      }

      const user = users[userId];
      if (!user) {
        throw new SocketError(
          `User(${userId}) not found`,
          'UPDATECHANNELORDER',
          'USER',
          404,
        );
      }

      const server = servers[data.serverId];
      if (!server) {
        throw new SocketError(
          `Server(${data.serverId}) not found`,
          'UPDATECHANNELORDER',
          'SERVER',
          404,
        );
      }

      const userPermission = await getPermissionLevel(userId, server.id);
      if (userPermission < 5) {
        throw new SocketError(
          'Insufficient permissions',
          'UPDATECHANNELORDER',
          'USER_PERMISSION',
          403,
        );
      }

      for (const updatedChannel of data.updatedChannels) {
        const channel = channels[updatedChannel.id];
        if (channel) {
          const hasChildren = Object.values(channels).some(
            (c) => c.parentId === channel.id,
          );

          channels[channel.id] = {
            ...channel,
            order: updatedChannel.order,
            parentId: updatedChannel.parentId,
            isCategory: hasChildren,
          };

          await db.set(`channels.${channel.id}`, channels[channel.id]);
        }
      }

      const serverChannels = server.channelIds
        .map((id) => channels[id])
        .filter((channel) => channel)
        .sort((a, b) => (a.order ?? 0) - (b.order ?? 0));

      server.channelIds = serverChannels.map((c) => c.id);
      await db.set(`servers.${server.id}`, server);

      io.to(`server_${server.id}`).emit('serverUpdate', {
        ...(await getServer(server.id)),
      });

      new Logger('WebSocket').success(
        `Channels reordered in server(${server.id})`,
      );
    } catch (error) {
      if (error instanceof SocketError) {
        io.to(socket.id).emit('error', {
          message: error.message,
          part: error.part,
          tag: error.tag,
          status_code: error.status_code,
        });
      } else {
        io.to(socket.id).emit('error', {
          message: `更新頻道順序時發生無法預期的錯誤: ${error.message}`,
          part: 'UPDATECHANNELORDER',
          tag: 'EXCEPTION_ERROR',
          status_code: 500,
        });
      }
      new Logger('WebSocket').error(
        `Error updating channel order: ${error.message}`,
      );
    }
  });

  socket.on('getServers', async (data) => {
    const users = (await db.get('users')) || {};
    const servers = (await db.get('servers')) || {};
    const members = (await db.get('members')) || {};

    try {
      const { sessionId, searchQuery } = data;

      if (!sessionId) {
        throw new SocketError(
          'Missing required fields',
          'GETSERVERS',
          'DATA',
          400,
        );
      }

      const userId = userSessions.get(sessionId);
      if (!userId) {
        throw new SocketError(
          `Invalid session ID(${sessionId})`,
          'GETSERVERS',
          'USER_ID',
          400,
        );
      }

      const user = users[userId];
      if (!user) {
        throw new SocketError(
          `User(${userId}) not found`,
          'GETSERVERS',
          'USER',
          404,
        );
      }

      // Get user's joined server IDs
      const userServerIds = new Set(
        Object.values(members)
          .filter((member) => member.userId === userId)
          .map((member) => member.serverId),
      );

      if (searchQuery) {
        // Get all servers for searching
        const allServers = Object.values(servers);
        const normalizedQuery = searchQuery.toLowerCase().trim();

        // Handle search
        let searchResults = allServers.filter((server) => {
          // ID 完全匹配時允許看到不可見伺服器
          if (server.displayId.toString() === normalizedQuery) {
            return true;
          }

          // 名稱搜尋時只搜尋可見伺服器
          if (
            server.settings.visibility === 'invisible' &&
            !userServerIds.has(server.id)
          ) {
            return false;
          }

          // 模糊名稱匹配
          const normalizedName = server.name.toLowerCase().trim();
          return (
            normalizedName.includes(normalizedQuery) ||
            calculateSimilarity(normalizedName, normalizedQuery) > 0.6
          );
        });

        // Sort by relevance and limit to 10 results
        searchResults = searchResults
          .sort((a, b) => {
            const aName = a.name.toLowerCase();
            const bName = b.name.toLowerCase();
            const aSimilarity = calculateSimilarity(aName, normalizedQuery);
            const bSimilarity = calculateSimilarity(bName, normalizedQuery);
            return bSimilarity - aSimilarity;
          })
          .slice(0, 10);

        socket.emit('serversUpdate', {
          recommendedServers: [],
          joinedServers: searchResults,
        });
        return;
      }

      // Normal view (no search)
      // Get all joined servers
      const joinedServers = Object.values(servers).filter((server) =>
        userServerIds.has(server.id),
      );

      // Get recommended servers (public servers not joined by user)
      const availableForRecommendation = Object.values(servers).filter(
        (server) =>
          !userServerIds.has(server.id) &&
          server.settings.visibility !== 'invisible',
      );

      const recommendedServers = _.sampleSize(availableForRecommendation, 10);

      socket.emit('serversUpdate', {
        recommendedServers,
        joinedServers,
      });
    } catch (error) {
      if (error instanceof SocketError) {
        io.to(socket.id).emit('error', {
          message: error.message,
          part: error.part,
          tag: error.tag,
          status_code: error.status_code,
        });
      } else {
        io.to(socket.id).emit('error', {
          message: `搜尋伺服器時發生無法預期的錯誤: ${error.message}`,
          part: 'SEARCHSERVERS',
          tag: 'EXCEPTION_ERROR',
          status_code: 500,
        });
      }
    }
  });

  socket.on('ManageUserAction', async (data) => {
    // Get database
    const users = (await db.get('users')) || {};
    const servers = (await db.get('servers')) || {};
    const channels = (await db.get('channels')) || {};
    const presenceStates = (await db.get('presenceStates')) || {};

    try {
      // Common validation
      const { sessionId, serverId, targetId, type } = data;
      if (!sessionId || !serverId || !targetId || !type) {
        throw new SocketError(
          'Missing required fields',
          'MANAGEUSERACTION',
          'DATA',
          400,
        );
      }

      const userId = userSessions.get(sessionId);
      if (!userId) {
        throw new SocketError(
          `Invalid session ID(${sessionId})`,
          'MANAGEUSERACTION',
          'USER_ID',
          400,
        );
      }

      const user = users[userId];
      const target = users[targetId];
      if (!user || !target) {
        throw new SocketError(
          `User(${userId} or ${targetId}) not found`,
          'MANAGEUSERACTION',
          'USER',
          404,
        );
      }

      const server = servers[serverId];
      if (!server) {
        throw new SocketError(
          `Server(${serverId}) not found`,
          'MANAGEUSERACTION',
          'SERVER',
          404,
        );
      }

      const targetPresence = presenceStates[`presence_${targetId}`];
      if (!targetPresence) {
        throw new SocketError(
          `Target presence not found`,
          'MANAGEUSERACTION',
          'PRESENCE',
          404,
        );
      }

      const selfPresence = presenceStates[`presence_${userId}`];
      if (!selfPresence) {
        throw new SocketError(
          `Self presence not found`,
          'MANAGEUSERACTION',
          'PRESENCE',
          404,
        );
      }

      // Check required permission level based on action type
      const userPermission = await getPermissionLevel(userId, server.id);
      const requiredPermission = type === 'move' ? 3 : 5;

      if (userPermission < requiredPermission) {
        throw new SocketError(
          'Insufficient permissions',
          'MANAGEUSERACTION',
          'PERMISSION',
          403,
        );
      }

      // Special validation for kick/block
      if (type === 'kick' || type === 'block') {
        // Check if target is the owner
        if (server.ownerId === targetId) {
          throw new SocketError(
            'Cannot perform action on server owner',
            'MANAGEUSERACTION',
            'OWNER',
            400,
          );
        }

        if (type === 'block') {
          const members = Object.values(await db.get('members')) || [];
          const serverBlockedUsers =
            members.filter(
              (member) => member.serverId === serverId && member.isBlocked,
            ) || [];

          if (serverBlockedUsers.includes(targetId)) {
            throw new SocketError(
              'User is already blocked',
              'MANAGEUSERACTION',
              'BLOCKED',
              400,
            );
          }

          server.blockedUserIds =
            serverBlockedUsers.map((member) => member.userId) || [];
        }
      }

      // Get target's socket and current channel if they're connected
      const targetSocketId = userToSocket.get(targetId);
      const targetCurrentChannel = channels[targetPresence.currentChannelId];

      switch (type) {
        case 'move': {
          // Additional move validation
          if (
            selfPresence.currentServerId !== targetPresence.currentServerId ||
            !selfPresence.currentChannelId ||
            !targetPresence.currentChannelId
          ) {
            throw new SocketError(
              'Users must be in same server and channels',
              'MANAGEUSERACTION',
              'CHANNEL',
              400,
            );
          }

          const destinationChannel = channels[selfPresence.currentChannelId];
          if (!destinationChannel) {
            throw new SocketError(
              'Destination channel not found',
              'MANAGEUSERACTION',
              'CHANNEL',
              404,
            );
          }

          // Remove from current channel
          if (targetCurrentChannel) {
            targetCurrentChannel.userIds = targetCurrentChannel.userIds.filter(
              (id) => id !== targetId,
            );
            await db.set(
              `channels.${targetCurrentChannel.id}`,
              targetCurrentChannel,
            );
          }

          // Add to destination channel
          if (!destinationChannel.userIds.includes(targetId)) {
            destinationChannel.userIds.push(targetId);
            await db.set(
              `channels.${destinationChannel.id}`,
              destinationChannel,
            );
          }

          // Update presence
          targetPresence.currentChannelId = destinationChannel.id;
          targetPresence.updatedAt = Date.now();
          await db.set(`presenceStates.${targetPresence.id}`, targetPresence);

          // Handle socket operations
          if (targetSocketId) {
            const sockets = await io.fetchSockets();
            for (const socket of sockets) {
              if (socket.id === targetSocketId) {
                if (targetCurrentChannel) {
                  socket.leave(`channel_${targetCurrentChannel.id}`);
                }
                socket.join(`channel_${destinationChannel.id}`);
              }
            }

            // Play sound in destination channel
            io.to(`channel_${destinationChannel.id}`).emit('playSound', 'join');

            // Notify target
            io.to(targetSocketId).emit('userPresenceUpdate', {
              ...(await getPresenceState(targetId)),
            });
          }

          break;
        }

        case 'kick': {
          // Remove from channel if connected
          if (targetCurrentChannel) {
            targetCurrentChannel.userIds = targetCurrentChannel.userIds.filter(
              (id) => id !== targetId,
            );
            await db.set(
              `channels.${targetCurrentChannel.id}`,
              targetCurrentChannel,
            );
          }

          // Clear contribution interval if exists
          if (targetSocketId) {
            clearContributionInterval(targetSocketId);
          }

          // Update presence
          targetPresence.currentServerId = null;
          targetPresence.currentChannelId = null;
          targetPresence.updatedAt = Date.now();
          await db.set(`presenceStates.${targetPresence.id}`, targetPresence);

          // Remove member permission
          const member = await getMember(targetId, serverId);
          if (member) {
            member.permissionLevel = 0;
            await db.set(`members.${member.id}`, member);
          }

          // Handle socket operations
          if (targetSocketId) {
            const sockets = await io.fetchSockets();
            for (const socket of sockets) {
              if (socket.id === targetSocketId) {
                if (targetCurrentChannel) {
                  socket.leave(`channel_${targetCurrentChannel.id}`);
                }
                socket.leave(`server_${serverId}`);
              }
            }

            // Notify target
            io.to(targetSocketId).emit('channelDisconnect');
            io.to(targetSocketId).emit('serverDisconnect');
            io.to(targetSocketId).emit('userPresenceUpdate', {
              ...(await getPresenceState(targetId)),
            });
          }

          break;
        }

        case 'block': {
          // First kick the user if they're connected
          if (targetCurrentChannel) {
            targetCurrentChannel.userIds = targetCurrentChannel.userIds.filter(
              (id) => id !== targetId,
            );
            await db.set(
              `channels.${targetCurrentChannel.id}`,
              targetCurrentChannel,
            );
          }

          if (targetSocketId) {
            clearContributionInterval(targetSocketId);
          }

          // Update presence
          targetPresence.currentServerId = null;
          targetPresence.currentChannelId = null;
          targetPresence.updatedAt = Date.now();
          await db.set(`presenceStates.${targetPresence.id}`, targetPresence);

          // Remove member permission change isBlocked to true
          const member = await getMember(targetId, serverId);
          if (member) {
            member.permissionLevel = 0;
            member.isBlocked = true;
            await db.set(`members.${member.id}`, member);
          }

          // Handle socket operations
          if (targetSocketId) {
            const sockets = await io.fetchSockets();
            for (const socket of sockets) {
              if (socket.id === targetSocketId) {
                if (targetCurrentChannel) {
                  socket.leave(`channel_${targetCurrentChannel.id}`);
                }
                socket.leave(`server_${serverId}`);
              }
            }

            // Notify target
            io.to(targetSocketId).emit('channelDisconnect');
            io.to(targetSocketId).emit('serverDisconnect');
            io.to(targetSocketId).emit('userPresenceUpdate', {
              ...(await getPresenceState(targetId)),
            });
            // Update user's blocked status
            io.to(socket.id).emit('userConnect', {
              ...(await getUser(userId)),
              members: await getUserMembers(userId),
            });
          }

          break;
        }

        default:
          throw new SocketError(
            'Invalid action type',
            'MANAGEUSERACTION',
            'TYPE',
            400,
          );
      }

      // Update all clients with new server state
      io.to(`server_${serverId}`).emit('serverUpdate', {
        ...(await getServer(serverId)),
      });

      new Logger('WebSocket').success(
        `User(${targetId}) ${type} action performed by user(${userId}) in server(${serverId})`,
      );
    } catch (error) {
      if (error instanceof SocketError) {
        io.to(socket.id).emit('error', {
          message: error.message,
          part: error.part,
          tag: error.tag,
          status_code: error.status_code,
        });
      } else {
        io.to(socket.id).emit('error', {
          message: `處理用戶操作時發生無法預期的錯誤: ${error.message}`,
          part: 'MANAGEUSERACTION',
          tag: 'EXCEPTION_ERROR',
          status_code: 500,
        });
      }
      new Logger('WebSocket').error(
        `Error performing user action: ${error.message}`,
      );
    }
  });

  socket.on('addChannel', async (data) => {
    // d = {
    //   sessionId: '123456',
    //   channel: {
    //     name: '',
    //     permission: 'public',
    //     isLobby: false,
    //     isCategory: false,
    //     ...
    //   },
    // }
    // console.log(data);

    // Get database
    const users = (await db.get('users')) || {};
    const servers = (await db.get('servers')) || {};
    const channels = (await db.get('channels')) || {};
    const presenceStates = (await db.get('presenceStates')) || {};

    try {
      // Validate data
      const sessionId = data.sessionId;
      const newChannel = data.channel;
      if (!sessionId || !newChannel) {
        throw new SocketError(
          'Missing required fields',
          'ADDCHANNEL',
          'DATA',
          400,
        );
      }
      const userId = userSessions.get(sessionId);
      if (!userId) {
        throw new SocketError(
          `Invalid session ID(${sessionId})`,
          'ADDCHANNEL',
          'USER_ID',
          400,
        );
      }
      const user = users[userId];
      if (!user) {
        throw new SocketError(
          `User(${userId}) not found`,
          'ADDCHANNEL',
          'USER',
          404,
        );
      }
      const presence = presenceStates[`presence_${userId}`];
      if (!presence) {
        throw new SocketError(
          `Presence(${`presence_${userId}`}) not found`,
          'ADDCHANNEL',
          'PRESENCE',
          404,
        );
      }
      const server = servers[presence.currentServerId];
      if (!server) {
        throw new SocketError(
          `Server(${presence.currentServerId}) not found`,
          'ADDCHANNEL',
          'SERVER',
          404,
        );
      }

      // Check permissions
      const userPermission = await getPermissionLevel(userId, server.id);
      if (userPermission < 5) {
        throw new SocketError(
          'Insufficient permissions',
          'ADDCHANNEL',
          'USER_PERMISSION',
          403,
        );
      }

      // Create new channel
      const channelId = uuidv4();
      const channel = {
        ...newChannel,
        id: channelId,
        createdAt: Date.now().valueOf(),
        order: server.channelIds.length,
      };
      channels[channelId] = channel;
      await db.set(`channels.${channelId}`, channel);

      // Add channel to server
      server.channelIds.push(channel.id);
      await db.set(`servers.${server.id}`, server);

      // Emit updated data (to all users in the server)
      io.to(`server_${server.id}`).emit('serverUpdate', {
        ...(await getServer(server.id)),
      });

      new Logger('WebSocket').info(
        `Adding new channel(${channel.id}) to server(${server.id})`,
      );
    } catch (error) {
      if (error instanceof SocketError) {
        io.to(socket.id).emit('error', {
          message: error.message,
          part: error.part,
          tag: error.tag,
          status_code: error.status_code,
        });
      } else {
        io.to(socket.id).emit('error', {
          message: `新增頻道時發生無法預期的錯誤: ${error.message}`,
          part: 'ADDCHANNEL',
          tag: 'EXCEPTION_ERROR',
          status_code: 500,
        });
      }
      new Logger('WebSocket').error('Error adding channel: ' + error.message);
    }
  });

  socket.on('editChannel', async (data) => {
    // data = {
    //   sessionId: '123456',
    //   channel: {
    //     id:
    //     name:
    //     permission:
    //     isCategory:
    //     ...
    //   },
    // };
    // console.log(data);

    // Get database
    const users = (await db.get('users')) || {};
    const servers = (await db.get('servers')) || {};
    const channels = (await db.get('channels')) || {};
    const presenceStates = (await db.get('presenceStates')) || {};

    try {
      // Validate data
      const sessionId = data.sessionId;
      const editedChannel = data.channel;
      if (!sessionId || !editedChannel) {
        throw new SocketError(
          'Missing required fields',
          'EDITCHANNEL',
          'DATA',
          400,
        );
      }
      const userId = userSessions.get(sessionId);
      if (!userId) {
        throw new SocketError(
          `Invalid session ID(${sessionId})`,
          'EDITCHANNEL',
          'USER_ID',
          400,
        );
      }
      const user = users[userId];
      if (!user) {
        throw new SocketError(
          `User(${userId}) not found`,
          'EDITCHANNEL',
          'USER',
          404,
        );
      }
      const presence = presenceStates[`presence_${userId}`];
      if (!presence) {
        throw new SocketError(
          `Presence(${`presence_${userId}`}) not found`,
          'EDITCHANNEL',
          'PRESENCE',
          404,
        );
      }
      const server = servers[presence.currentServerId];
      if (!server) {
        throw new SocketError(
          `Server(${presence.currentServerId}) not found`,
          'EDITCHANNEL',
          'SERVER',
          404,
        );
      }
      const channel = channels[editedChannel.id];
      if (!channel) {
        throw new SocketError(
          `Channel(${editedChannel.id}) not found`,
          'EDITCHANNEL',
          'CHANNEL',
          404,
        );
      }

      // Check permissions
      const userPermission = await getPermissionLevel(userId, server.id);
      if (userPermission < 4) {
        throw new SocketError(
          'Insufficient permissions',
          'EDITCHANNEL',
          'USER_PERMISSION',
          403,
        );
      }

      // Update channel
      channels[channel.id] = {
        ...channel,
        ...editedChannel,
      };
      await db.set(`channels.${channel.id}`, channels[channel.id]);

      // Emit updated data (to all users in the server)
      io.to(`server_${server.id}`).emit('serverUpdate', {
        ...(await getServer(server.id)),
      });

      new Logger('WebSocket').info(
        `Edit channel(${channel.id}) in server(${server.id})`,
      );
    } catch (error) {
      if (error instanceof SocketError) {
        io.to(socket.id).emit('error', {
          message: error.message,
          part: error.part,
          tag: error.tag,
          status_code: error.status_code,
        });
      } else {
        io.to(socket.id).emit('error', {
          message: `編輯頻道時發生無法預期的錯誤: ${error.message}`,
          part: 'EDITCHANNEL',
          tag: 'EXCEPTION_ERROR',
          status_code: 500,
        });
      }
      new Logger('WebSocket').error('Error editing channel: ' + error.message);
    }
  });

  socket.on('deleteChannel', async (data) => {
    // data = {
    //   sessionId: '123456',
    //   channelId: '123456',
    // }
    // console.log(data);

    // Get database
    const users = (await db.get('users')) || {};
    const servers = (await db.get('servers')) || {};
    const channels = (await db.get('channels')) || {};
    const presenceStates = (await db.get('presenceStates')) || {};

    try {
      // Validate data
      const sessionId = data.sessionId;
      const channelId = data.channelId;
      if (!sessionId || !channelId) {
        throw new SocketError(
          'Missing required fields',
          'DELETECHANNEL',
          'DATA',
          400,
        );
      }
      const userId = userSessions.get(sessionId);
      if (!userId) {
        throw new SocketError(
          `Invalid session ID(${sessionId})`,
          'DELETECHANNEL',
          'USER_ID',
          400,
        );
      }
      const user = users[userId];
      if (!user) {
        throw new SocketError(
          `User(${userId}) not found`,
          'DELETECHANNEL',
          'USER',
          404,
        );
      }
      const presence = presenceStates[`presence_${userId}`];
      if (!presence) {
        throw new SocketError(
          `Presence(${`presence_${userId}`}) not found`,
          'DELETECHANNEL',
          'PRESENCE',
          404,
        );
      }
      const server = servers[presence.currentServerId];
      if (!server) {
        throw new SocketError(
          `Server(${presence.currentServerId}) not found`,
          'DELETECHANNEL',
          'SERVER',
          404,
        );
      }
      const channel = channels[channelId];
      if (!channel) {
        throw new SocketError(
          `Channel(${channelId}) not found`,
          'DELETECHANNEL',
          'CHANNEL',
          404,
        );
      }

      // Delete channel
      server.channelIds = server.channelIds.filter(
        (channelId) => channelId != channel.id,
      );
      await db.set(`servers.${server.id}`, server);

      // Emit updated data (to all users in the server)
      io.to(`server_${server.id}`).emit('serverUpdate', {
        ...(await getServer(server.id)),
      });

      new Logger('WebSocket').info(
        `Remove channel(${channel.id}) from server(${server.id})`,
      );
    } catch (error) {
      if (error instanceof SocketError) {
        io.to(socket.id).emit('error', {
          message: error.message,
          part: error.part,
          tag: error.tag,
          status_code: error.status_code,
        });
      } else {
        io.to(socket.id).emit('error', {
          message: `刪除頻道時發生無法預期的錯誤: ${error.message}`,
          part: 'DELETECHANNEL',
          tag: 'EXCEPTION_ERROR',
          status_code: 500,
        });
      }
      new Logger('WebSocket').error('Error deleting channel: ' + error.message);
    }
  });
});

// Functions
const setupContributionInterval = async (socketId, userId) => {
  try {
    // Get user data
    const user = (await db.get(`users.${userId}`)) || {};

    // Initialize xp if it doesn't exist
    if (user.xp === undefined) {
      user.xp = 0;
    }

    // Calculate catch-up XP if needed
    if (user.lastXpAwardedAt) {
      const timeSinceLastAward = Date.now() - user.lastXpAwardedAt;
      const hoursSinceLastAward = Math.floor(
        timeSinceLastAward / XP_SYSTEM.INTERVAL_MS,
      );

      if (hoursSinceLastAward > 0) {
        // Award catch-up XP
        const catchUpXp = hoursSinceLastAward * XP_SYSTEM.XP_PER_HOUR;
        user.xp += catchUpXp;

        // Add catch-up contribution to current server
        const presence = await getPresenceState(userId);
        if (presence.currentServerId) {
          const member = await getMember(userId, presence.currentServerId);
          if (member) {
            member.contribution += catchUpXp;
            await db.set(`members.${member.id}`, member);
          }
        }

        // Process any level ups
        while (user.xp >= calculateRequiredXP(user.level)) {
          const requiredXP = calculateRequiredXP(user.level);
          user.level += 1;
          user.xp -= requiredXP;
          new Logger('WebSocket').info(
            `User(${userId}) leveled up to ${user.level}`,
          );
        }

        // Update lastXpAwardedAt to align with hourly intervals
        user.lastXpAwardedAt += hoursSinceLastAward * XP_SYSTEM.INTERVAL_MS;
      }
    } else {
      // First time setup
      user.lastXpAwardedAt = Date.now();
    }

    // Save user changes
    await db.set(`users.${userId}`, user);

    // Calculate delay to align with next hour interval
    const timeUntilNextAward =
      XP_SYSTEM.INTERVAL_MS -
      ((Date.now() - user.lastXpAwardedAt) % XP_SYSTEM.INTERVAL_MS);

    // Setup initial timeout to align with hour intervals
    setTimeout(() => {
      // Start regular interval once aligned
      const interval = setInterval(async () => {
        try {
          const user = (await db.get(`users.${userId}`)) || {};

          // Add XP
          user.xp += XP_SYSTEM.XP_PER_HOUR;
          user.lastXpAwardedAt = Date.now();

          // Add contribution to current server
          const presence = await getPresenceState(userId);
          if (presence.currentServerId) {
            const member = await getMember(userId, presence.currentServerId);
            if (member) {
              member.contribution += XP_SYSTEM.XP_PER_HOUR;
              await db.set(`members.${member.id}`, member);
            }
          }

          // Check for level up
          const requiredXP = calculateRequiredXP(user.level);
          if (user.xp >= requiredXP) {
            user.level += 1;
            user.xp -= requiredXP;
            new Logger('WebSocket').info(
              `User(${userId}) leveled up to ${user.level}`,
            );
          }

          // Save changes
          await db.set(`users.${userId}`, user);

          // Emit updated data
          io.to(socketId).emit('userUpdate', {
            level: user.level,
            xp: user.xp,
            requiredXP: calculateRequiredXP(user.level),
          });
        } catch (error) {
          new Logger('WebSocket').error(
            `Error in XP interval: ${error.message}`,
          );
        }
      }, XP_SYSTEM.INTERVAL_MS);

      contributionInterval.set(socketId, interval);
    }, timeUntilNextAward);

    // Emit initial XP state
    io.to(socketId).emit('userUpdate', {
      level: user.level,
      xp: user.xp,
      requiredXP: calculateRequiredXP(user.level),
    });
  } catch (error) {
    clearContributionInterval(socketId);
    new Logger('WebSocket').error(
      'Error setting up contribution interval: ' + error.message,
    );
  }
};

const clearContributionInterval = (socketId) => {
  clearInterval(contributionInterval.get(socketId));
  contributionInterval.delete(socketId);
};
const setupCleanupInterval = async () => {
  const cleanupUnusedAvatars = async () => {
    try {
      // Get all avatar files from directory
      const files = await fs.readdir(uploadDir);

      // Get all servers from database
      const servers = (await db.get('servers')) || {};

      // Get list of active avatar URLs
      const activeAvatars = new Set(
        Object.values(servers)
          .map((server) => server.iconUrl)
          .filter((url) => url && !url.includes('logo_server_def.png'))
          .map((url) => path.basename(url)),
      );

      // Find unused avatar files
      const unusedFiles = files.filter((file) => {
        // Skip non-image files
        if (!Object.keys(MIME_TYPES).some((ext) => file.endsWith(ext))) {
          return false;
        }
        // Check if file is not used by any server
        return !activeAvatars.has(file);
      });

      // Delete unused files
      for (const file of unusedFiles) {
        try {
          await fs.unlink(path.join(uploadDir, file));
          new Logger('Cleanup').success(`Deleted unused avatar: ${file}`);
        } catch (error) {
          new Logger('Cleanup').error(
            `Error deleting file ${file}: ${error.message}`,
          );
        }
      }

      if (!unusedFiles.length) {
        new Logger('Cleanup').info('No unused avatars to delete');
      } else {
        new Logger('Cleanup').info(
          `Deleted ${unusedFiles.length} unused avatars`,
        );
      }
    } catch (error) {
      new Logger('Cleanup').error(`Avatar cleanup failed: ${error.message}`);
    }
  };

  // Run cleanup every 24 hours
  const CLEANUP_INTERVAL = 24 * 60 * 60 * 1000; // 24 hours in milliseconds
  setInterval(cleanupUnusedAvatars, CLEANUP_INTERVAL);

  // Run initial cleanup on setup
  cleanupUnusedAvatars().catch(console.error);
};
const checkUserBlocked = (members, serverId, userId) => {
  const serverMember = Object.values(members).find(
    (member) => member.serverId === serverId && member.userId === userId,
  );

  if (serverMember?.isBlocked) {
    throw new SocketError(
      '您已被此群組封鎖',
      'CONNECTSERVER',
      'USER_BLOCKED',
      403,
    );
  }

  return false;
};
const calculateRequiredXP = (level) => {
  return Math.ceil(XP_SYSTEM.BASE_XP * Math.pow(XP_SYSTEM.GROWTH_RATE, level));
};
const createUserIdSocketIdMap = (userId, socketId) => {
  if (!socketToUser.has(socketId) && !userToSocket.has(userId)) {
    socketToUser.set(socketId, userId);
    userToSocket.set(userId, socketId);
    return true;
  }
  return false;
};
const deleteUserIdSocketIdMap = (userId = null, socketId = null) => {
  if (userId && userToSocket.has(userId)) {
    socketToUser.delete(userToSocket.get(userId));
    userToSocket.delete(userId);
    return true;
  }
  if (socketId && socketToUser.has(socketId)) {
    userToSocket.delete(socketToUser.get(socketId));
    socketToUser.delete(socketId);
    return true;
  }
  return false;
};
// 計算文字相似度 (0-1)
const calculateSimilarity = (str1, str2) => {
  const longer = str1.length > str2.length ? str1 : str2;
  const shorter = str1.length > str2.length ? str2 : str1;

  if (longer.length === 0) return 1.0;

  return (longer.length - levenshteinDistance(longer, shorter)) / longer.length;
};

// Levenshtein Distance 算法
const levenshteinDistance = (str1, str2) => {
  const matrix = [];

  for (let i = 0; i <= str1.length; i++) matrix[i] = [i];
  for (let j = 0; j <= str2.length; j++) matrix[0][j] = j;

  for (let i = 1; i <= str1.length; i++) {
    for (let j = 1; j <= str2.length; j++) {
      const cost = str1[i - 1] === str2[j - 1] ? 0 : 1;
      matrix[i][j] = Math.min(
        matrix[i - 1][j] + 1,
        matrix[i][j - 1] + 1,
        matrix[i - 1][j - 1] + cost,
      );
    }
  }

  return matrix[str1.length][str2.length];
};
// Get Functions
const getServer = async (serverId) => {
  const servers = (await db.get('servers')) || {};
  const server = servers[serverId];
  if (!server) return null;

  // Get all channels including child channels
  const allChannels = await Promise.all(
    server.channelIds.map(async (channelId) => await getChannels(channelId)),
  );

  // Filter out any null channels and ensure hierarchy is preserved
  const channels = allChannels
    .filter((channel) => channel)
    .map((channel) => {
      // Preserve parent-child relationships
      if (channel.parentId) {
        const parent = allChannels.find((c) => c.id === channel.parentId);
        if (parent) {
          parent.isCategory = true;
        }
      }
      return channel;
    });

  return {
    ...server,
    members: await getServerMembers(serverId),
    channels: channels,
    lobby: await getChannels(server.lobbyId),
    owner: await getUser(server.ownerId),
  };
};
const getChannels = async (channelId) => {
  const _channels = (await db.get('channels')) || {};
  const channel = _channels[channelId];
  if (!channel) return null;
  return {
    ...channel,
    users: (
      await Promise.all(
        channel.userIds.map(async (userId) => await getUser(userId)),
      )
    ).filter((user) => user),
    messages: (
      await Promise.all(
        channel.messageIds.map(
          async (messageId) => await getMessages(messageId),
        ),
      )
    ).filter((message) => message),
  };
};
const getMessages = async (messageId) => {
  const _messages = (await db.get('messages')) || {};
  const message = _messages[messageId];
  if (!message) return null;
  return {
    ...message,
    sender: await getUser(message.senderId),
  };
};
const getUser = async (userId) => {
  const _users = (await db.get('users')) || {};
  const user = _users[userId];
  if (!user) return null;
  const { account, ...restUser } = user;
  const xpInfo = {
    xp: user.xp || 0,
    required: calculateRequiredXP(user.level),
    progress: ((user.xp || 0) / calculateRequiredXP(user.level)) * 100,
  };

  return {
    ...restUser,
    xpInfo,
    badges: await getUserBadges(userId),
    presence: await getPresenceState(userId),
  };
};
const getUserBadges = async (userId) => {
  const _users = (await db.get('users')) || {};
  const _badges = (await db.get('badgeList')) || {};
  const userBadges = _users[userId].badgeIds
    .map((badgeId) => _badges[badgeId])
    .filter((badge) => badge);
  if (!userBadges) return null;
  return [...userBadges];
};
const getPresenceState = async (userId) => {
  const _presenceStates = (await db.get('presenceStates')) || {};
  const userPresenceState = Object.values(_presenceStates).find(
    (presence) => presence.userId === userId,
  );
  if (!userPresenceState) return null;
  return {
    ...userPresenceState,
  };
};
const getPermissionLevel = async (userId, serverId) => {
  const _members = (await db.get('members')) || {};
  const member = Object.values(_members).find(
    (member) => member.userId === userId && member.serverId === serverId,
  );
  if (!member) return null;
  return member.permissionLevel;
};
const getMember = async (userId, serverId) => {
  const _members = (await db.get('members')) || {};
  const member = Object.values(_members).find(
    (member) => member.userId === userId && member.serverId === serverId,
  );
  if (!member) return null;
  return member;
};
const getUserMembers = async (userId) => {
  const _members = (await db.get('members')) || {};
  const members = Object.values(_members).reduce((result, member) => {
    if (member?.userId === userId) {
      result[member.serverId] = member;
    }
    return result;
  }, {});
  if (!members) return null;
  return {
    ...members,
  };
};
const getServerMembers = async (serverId) => {
  const _members = (await db.get('members')) || {};
  const members = Object.values(_members).reduce((result, member) => {
    if (member?.serverId === serverId) {
      result[member.userId] = member;
    }
    return result;
  }, {});
  if (!members) return null;
  return {
    ...members,
  };
};
const getFriendCategories = async (userId) => {
  const _friendCategories = (await db.get('friendCategories')) || {};
  const userFriendCategories = Object.values(_friendCategories).filter(
    (fs) => fs.userId === userId,
  );
  if (!userFriendCategories) return null;
  return [
    ...(
      await Promise.all(
        userFriendCategories.map(
          async (category) => await getFriendCategory(category.id),
        ),
      )
    ).filter((category) => category),
  ];
};
const getFriendCategory = async (categoryId) => {
  const _friendCategories = (await db.get('friendCategories')) || {};
  const category = _friendCategories[categoryId];
  if (!category) return null;
  return {
    ...category,
    friends: (
      await Promise.all(
        category.friendIds.map(
          async (friendId) => await getFriend(category.userId, friendId),
        ),
      )
    ).filter((friend) => friend),
  };
};
const getFriends = async (userId) => {
  const _friends = (await db.get('friends')) || {};
  const friends = Object.values(_friends).filter((friend) =>
    friend.userIds.includes(userId),
  );
  if (!friends) return null;
  return [...friends];
};
const getFriend = async (userId, friendId) => {
  const _friends = (await db.get('friends')) || {};
  const friend = Object.values(_friends).find(
    (friend) =>
      friend.userIds.includes(userId) && friend.userIds.includes(friendId),
  );
  if (!friend) return null;
  return {
    ...friend,
    user: await getUser(friend.userIds.find((id) => id !== userId)),
    messages: (
      await Promise.all(
        friend.messageIds.map(
          async (messageId) => await getMessages(messageId),
        ),
      )
    ).filter((message) => message),
  };
};
const getDirectMessages = async (userId, friendId) => {
  const friend = await getFriend(userId, friendId);
  if (!friend) return null;
  return [...friend.messages];
};
const getDisplayId = async (baseId = 20000000) => {
  const servers = (await db.get('servers')) || {};
  let displayId = baseId + Object.keys(servers).length;
  // Ensure displayId is unique
  while (
    Object.values(servers).some((server) => server.displayId === displayId)
  ) {
    displayId++;
  }
  return displayId;
};
const getServerApplications = async (serverId) => {
  const _serverApplications = (await db.get('serverApplications')) || {};
  const serverApplications = Object.values(_serverApplications).filter(
    (app) => app.serverId === serverId,
  );
  if (!serverApplications) return null;
  return [
    ...(
      await Promise.all(
        serverApplications.map(async (app) => {
          return {
            ...app,
            user: await getUser(app.userId),
          };
        }),
      )
    ).filter((app) => app),
  ];
};
=======
require('./socket/index')(io);
>>>>>>> 2155bd49

// Error Handling
server.on('error', (error) => {
  new Logger('Server').error(`Server error: ${error.message}`);
});
process.on('uncaughtException', (error) => {
  new Logger('Server').error(`Uncaught Exception: ${error.message}`);
});
process.on('unhandledRejection', (error) => {
  new Logger('Server').error(`Unhandled Rejection: ${error.message}`);
});

// Start Server
server.listen(PORT, () => {
  new Logger('Server').success(`Server is running on port ${PORT}`);
  utils.interval.setupCleanupInterval();
});<|MERGE_RESOLUTION|>--- conflicted
+++ resolved
@@ -210,3580 +210,17 @@
   },
 });
 
-<<<<<<< HEAD
-const Call = require("./call");
-let serverCall = new Call();
-async function runServerCall() {
-  const channels = (await db.get('channels')) || {};
-  const CallLogger = new Logger('Call');
-  serverCall = new Call(io, channels, CallLogger);
-}
-runServerCall();
-
-io.on('connection', async (socket) => {
-  socket.on('disconnect', async () => {
-    // Get database
-    const users = (await db.get('users')) || {};
-    const servers = (await db.get('servers')) || {};
-    const channels = (await db.get('channels')) || {};
-    const presenceStates = (await db.get('presenceStates')) || {};
-
-    try {
-      // Validate data
-      const userId = socketToUser.get(socket.id);
-      if (!userId) {
-        throw new SocketError(
-          'Invalid socket ID',
-          'DISCONNECT',
-          'USER_ID',
-          400,
-        );
-      }
-      const user = users[userId];
-      if (!user) {
-        throw new SocketError(
-          `User(${userId}) not found`,
-          'DISCONNECT',
-          'USER',
-          404,
-        );
-      }
-      const presence = presenceStates[`presence_${userId}`];
-      if (!presence) {
-        throw new SocketError(
-          `Presence(${`presence_${userId}`}) not found`,
-          'DISCONNECT',
-          'PRESENCE',
-          404,
-        );
-      }
-      const channel = channels[presence.currentChannelId];
-      if (!channel) {
-        new Logger('WebSocket').warn(
-          `Channel(${presence.currentChannelId}) not found. Won't disconnect channel.`,
-        );
-      }
-      const server = servers[presence.currentServerId];
-      if (!server) {
-        new Logger('WebSocket').warn(
-          `Server(${presence.currentServerId}) not found. Won't disconnect server.`,
-        );
-      }
-
-      // Clear user contribution interval
-      clearContributionInterval(socket.id);
-
-      // Remove user socket connection
-      if (!deleteUserIdSocketIdMap(userId, socket.id)) {
-        throw new SocketError(
-          'Cannot delete user socket connection',
-          'DISCONNECT',
-          'DELETE_ID_FUNCTION',
-          500,
-        );
-      }
-
-      // Update user presence
-      presenceStates[presence.id] = {
-        ...presence,
-        currentServerId: null,
-        currentChannelId: null,
-        lastActiveAt: Date.now(),
-        updatedAt: Date.now(),
-      };
-      await db.set(
-        `presenceStates.${presence.id}`,
-        presenceStates[presence.id],
-      );
-
-      if (channel) {
-        // Update channel
-        channel.userIds = channel.userIds.filter((id) => id !== userId);
-        await db.set(`channels.${channel.id}`, channel);
-
-        // Emit data (to all users in the channel)
-        io.to(`server_${server.id}`).emit('serverUpdate', {
-          ...(await getServer(server.id)),
-        });
-      }
-
-      serverCall.handleDisconnect(socket);
-
-      new Logger('WebSocket').success(`User(${userId}) disconnected`);
-    } catch (error) {
-      if (error instanceof SocketError) {
-        io.to(socket.id).emit('error', {
-          message: error.message,
-          part: error.part,
-          tag: error.tag,
-          status_code: error.status_code,
-        });
-      } else {
-        io.to(socket.id).emit('error', {
-          message: `斷線時發生無法預期的錯誤: ${error.message}`,
-          part: 'DISCONNECT',
-          tag: 'EXCEPTION_ERROR',
-          status_code: 500,
-        });
-      }
-
-      new Logger('WebSocket').error(
-        `Error disconnecting user: ${error.message}`,
-      );
-    }
-  });
-
-  socket.on('connectUser', async (data) => {
-    // data = {
-    //   sessionId: '123456',
-    // }
-    // console.log(data);
-
-    // Get database
-    const users = (await db.get('users')) || {};
-
-    try {
-      // Validate data
-      const sessionId = data.sessionId;
-      if (!sessionId) {
-        throw new SocketError(
-          'Missing required fields',
-          'CONNECTUSER',
-          'DATA',
-          400,
-        );
-      }
-      const userId = userSessions.get(sessionId);
-      if (!userId) {
-        throw new SocketError(
-          'Invalid session ID(${sessionId})',
-          'CONNECTUSER',
-          'USER_ID',
-          400,
-        );
-      }
-      const user = users[userId];
-      if (!user) {
-        throw new SocketError(
-          `User(${userId}) not found`,
-          'CONNECTUSER',
-          'USER',
-          404,
-        );
-      }
-
-      // Check if user is already connected
-      for (const [key, value] of socketToUser) {
-        if (value === userId) {
-          // Remove user socket connection
-          if (!deleteUserIdSocketIdMap(value, key)) {
-            throw new SocketError(
-              'Cannot delete user socket connection',
-              'CONNECTUSER',
-              'DELETE_ID_FUNCTION',
-              500,
-            );
-          }
-
-          // Emit force disconnect event
-          io.to(key).emit('forceDisconnect');
-
-          new Logger('WebSocket').warn(
-            `User(${userId}) already connected from another socket. Force disconnecting...`,
-          );
-        }
-      }
-
-      // Save user socket connection
-      if (!createUserIdSocketIdMap(userId, socket.id)) {
-        throw new SocketError(
-          'Cannot create user socket connection',
-          'CONNECTUSER',
-          'CREATE_ID_FUNCTION',
-          500,
-        );
-      }
-
-      // Emit data (only to the user)
-      io.to(socket.id).emit('userConnect', {
-        ...(await getUser(userId)),
-        members: await getUserMembers(userId),
-      });
-
-      new Logger('WebSocket').success(`User(${userId}) connected`);
-    } catch (error) {
-      // Emit error data (only to the user)
-      io.to(socket.id).emit('userDisconnect', null);
-      if (error instanceof SocketError) {
-        io.to(socket.id).emit('error', {
-          message: error.message,
-          part: error.part,
-          tag: error.tag,
-          status_code: error.status_code,
-        });
-      } else {
-        io.to(socket.id).emit('error', {
-          message: `取得使用者時發生無法預期的錯誤: ${error.message}`,
-          part: 'CONNECTUSER',
-          tag: 'EXCEPTION_ERROR',
-          status_code: 500,
-        });
-      }
-      new Logger('WebSocket').error(
-        `Error getting user data: ${error.message}`,
-      );
-    }
-  });
-
-  socket.on('disconnectUser', async (data) => {
-    // data = {
-    //   sessionId: '123456',
-    // }
-    // console.log(data);
-
-    // Get database
-    const users = (await db.get('users')) || {};
-    const servers = (await db.get('servers')) || {};
-    const channels = (await db.get('channels')) || {};
-    const presenceStates = (await db.get('presenceStates')) || {};
-
-    try {
-      // Validate data
-      const sessionId = data.sessionId;
-      if (!sessionId) {
-        throw new SocketError(
-          'Missing required fields',
-          'DISCONNECTUSER',
-          'DATA',
-          400,
-        );
-      }
-      const userId = userSessions.get(sessionId);
-      if (!userId) {
-        throw new SocketError(
-          'Invalid session ID(${sessionId})',
-          'DISCONNECTUSER',
-          'USER_ID',
-          400,
-        );
-      }
-      const user = users[userId];
-      if (!user) {
-        throw new SocketError(
-          `User(${userId}) not found`,
-          'DISCONNECTUSER',
-          'USER',
-          404,
-        );
-      }
-      const presence = presenceStates[`presence_${userId}`];
-      if (!presence) {
-        throw new SocketError(
-          `Presence(${`presence_${userId}`}) not found`,
-          'DISCONNECTUSER',
-          'PRESENCE',
-          404,
-        );
-      }
-      const server = servers[presence.currentServerId];
-      if (!server) {
-        new Logger('WebSocket').warn(
-          `Server(${presence.currentServerId}) not found. Won't disconnect server.`,
-        );
-      }
-      const channel = channels[presence.currentChannelId];
-      if (!channel) {
-        new Logger('WebSocket').warn(
-          `Channel(${presence.currentChannelId}) not found. Won't disconnect channel.`,
-        );
-      }
-
-      // Remove user socket connection
-      if (!deleteUserIdSocketIdMap(userId, socket.id)) {
-        throw new SocketError(
-          'Cannot delete user socket connection',
-          'DISCONNECTUSER',
-          'DELETE_ID_FUNCTION',
-          500,
-        );
-      }
-
-      // Update user presence
-      presenceStates[presence.id] = {
-        ...presence,
-        currentServerId: null,
-        currentChannelId: null,
-        status: 'gn',
-        lastActiveAt: Date.now(),
-        updatedAt: Date.now(),
-      };
-      await db.set(
-        `presenceStates.${presence.id}`,
-        presenceStates[presence.id],
-      );
-
-      if (channel) {
-        // Clear user contribution interval
-        clearContributionInterval(socket.id);
-
-        // Update channel
-        channel.userIds = channel.userIds.filter((id) => id !== userId);
-        await db.set(`channels.${channel.id}`, channel);
-
-        // leave the channel
-        socket.leave(`channel_${channel.id}`);
-
-        // Emit data (only to the user)
-        io.to(socket.id).emit('channelDisconnect');
-
-        // Emit data (to all users in the channel)
-        io.to(`server_${server.id}`).emit('serverUpdate', {
-          ...(await getServer(server.id)),
-        });
-      }
-
-      if (server) {
-        // leave the server
-        socket.leave(`server_${server.id}`);
-
-        // Emit data (only to the user)
-        io.to(socket.id).emit('serverDisconnect');
-      }
-
-      // Emit data (only to the user)
-      io.to(socket.id).emit('userDisconnect');
-
-      new Logger('WebSocket').success(`User(${userId}) disconnected`);
-    } catch (error) {
-      if (error instanceof SocketError) {
-        io.to(socket.id).emit('error', {
-          message: error.message,
-          part: error.part,
-          tag: error.tag,
-          status_code: error.status_code,
-        });
-      } else {
-        io.to(socket.id).emit('error', {
-          message: `登出時發生無法預期的錯誤: ${error.message}`,
-          part: 'DISCONNECTUSER',
-          tag: 'EXCEPTION_ERROR',
-          status_code: 500,
-        });
-      }
-
-      new Logger('WebSocket').error(
-        `Error disconnecting user: ${error.message}`,
-      );
-    }
-  });
-
-  socket.on('updateServer', async (data) => {
-    let uploadedFilePath = null;
-
-    try {
-      // Get database
-      const users = (await db.get('users')) || {};
-      const servers = (await db.get('servers')) || {};
-
-      // Validate data
-      const { sessionId, serverId, updates } = data;
-      if (!sessionId || !serverId || !updates) {
-        throw new SocketError(
-          'Missing required fields',
-          'UPDATESERVER',
-          'DATA',
-          400,
-        );
-      }
-
-      const userId = userSessions.get(sessionId);
-      if (!userId) {
-        throw new SocketError(
-          'Invalid session ID(${sessionId})',
-          'UPDATESERVER',
-          'USER_ID',
-          400,
-        );
-      }
-
-      const user = users[userId];
-      if (!user) {
-        throw new SocketError(
-          `User(${userId}) not found`,
-          'UPDATESERVER',
-          'USER',
-          404,
-        );
-      }
-
-      const server = servers[serverId];
-      if (!server) {
-        throw new SocketError(
-          `Server(${serverId}) not found`,
-          'UPDATESERVER',
-          'SERVER',
-          404,
-        );
-      }
-
-      // Check permissions
-      const userPermission = await getPermissionLevel(userId, server.id);
-      if (userPermission < 5) {
-        throw new SocketError(
-          'Insufficient permissions',
-          'UPDATESERVER',
-          'PERMISSION',
-          403,
-        );
-      }
-
-      if (updates.fileData && updates.fileType) {
-        // Create file with unique name
-        const ext = updates.fileType.split('/')[1];
-        const fileName = `${uuidv4()}.${ext}`;
-        uploadedFilePath = path.join(uploadDir, fileName);
-
-        // Save file
-        const buffer = Buffer.from(updates.fileData, 'base64');
-        await fs.writeFile(uploadedFilePath, buffer);
-
-        // Create icon path
-        const iconPath = `/uploads/serverAvatars/${fileName}`;
-
-        // Delete old icon if exists
-        if (server.iconUrl && !server.iconUrl.includes('logo_server_def.png')) {
-          const oldPath = path.join(
-            UPLOADS_DIR,
-            server.iconUrl.replace('/uploads/', ''),
-          );
-          try {
-            await fs.unlink(oldPath);
-          } catch (error) {
-            new Logger('Server').warn(
-              `Error deleting old icon: ${error.message}`,
-            );
-          }
-        }
-
-        // Add icon URL to updates
-        updates.iconUrl = iconPath;
-      }
-
-      // Remove file data from updates before saving
-      const { fileData, fileType, ...serverUpdates } = updates;
-
-      // Validate specific fields
-      if (
-        serverUpdates.name &&
-        (serverUpdates.name.length > 30 || !serverUpdates.name.trim())
-      ) {
-        throw new SocketError(
-          'Invalid server name',
-          'UPDATESERVER',
-          'NAME',
-          400,
-        );
-      }
-      if (serverUpdates.description && serverUpdates.description.length > 200) {
-        throw new SocketError(
-          'Invalid server description',
-          'UPDATESERVER',
-          'DESCRIPTION',
-          400,
-        );
-      }
-
-      // Create new server object with only allowed updates
-      const updatedServer = {
-        ...server,
-        ..._.pick(serverUpdates, [
-          'name',
-          'slogan',
-          'description',
-          'iconUrl',
-          'announcement',
-        ]),
-        settings: {
-          ...server.settings,
-          ..._.pick(serverUpdates.settings || {}, ['visibility']),
-        },
-      };
-
-      // Update in database
-      await db.set(`servers.${serverId}`, updatedServer);
-
-      // Emit updated data to all users in the server
-      io.to(`server_${serverId}`).emit('serverUpdate', {
-        ...(await getServer(serverId)),
-      });
-
-      new Logger('Server').success(
-        `Server(${serverId}) updated by user(${userId})`,
-      );
-    } catch (error) {
-      // Delete uploaded file if error occurs
-      if (uploadedFilePath) {
-        fs.unlink(uploadedFilePath).catch(console.error);
-      }
-      if (error instanceof SocketError) {
-        io.to(socket.id).emit('error', {
-          message: error.message,
-          part: error.part,
-          tag: error.tag,
-          status_code: error.status_code,
-        });
-      } else {
-        io.to(socket.id).emit('error', {
-          message: `更新伺服器時發生無法預期的錯誤: ${error.message}`,
-          part: 'UPDATESERVER',
-          tag: 'EXCEPTION_ERROR',
-          status_code: 500,
-        });
-      }
-      new Logger('Server').error(`Error updating server: ${error.message}`);
-    }
-  });
-
-  socket.on('updateUser', async (data) => {
-    // data = {
-    //   sessionId
-    //   user: {
-    //     name:
-    //     gender:
-    //     signature:
-    //     ...
-    //   }
-    // }
-
-    // Get database
-    const users = (await db.get('users')) || {};
-
-    try {
-      // Validate data
-      const sessionId = data.sessionId;
-      const editedUser = data.user;
-      if (!sessionId || !editedUser) {
-        throw new SocketError(
-          'Missing required fields',
-          'UPDATEUSER',
-          'DATA',
-          400,
-        );
-      }
-      const userId = userSessions.get(sessionId);
-      if (!userId) {
-        throw new SocketError(
-          'Invalid session ID(${sessionId})',
-          'UPDATEUSER',
-          'USER_ID',
-          400,
-        );
-      }
-      const user = users[userId];
-      if (!user) {
-        throw new SocketError(
-          `User(${userId}) not found`,
-          'UPDATEUSER',
-          'USER',
-          404,
-        );
-      }
-
-      // Update user data
-      users[userId] = {
-        ...user,
-        ...editedUser,
-      };
-      await db.set(`users.${userId}`, users[userId]);
-
-      // Emit data (only to the user)
-      io.to(socket.id).emit('userUpdate', {
-        ...editedUser,
-      });
-
-      new Logger('WebSocket').success(`User(${userId}) updated`);
-    } catch (error) {
-      if (error instanceof SocketError) {
-        io.to(socket.id).emit('error', {
-          message: error.message,
-          part: error.part,
-          tag: error.tag,
-          status_code: error.status_code,
-        });
-      } else {
-        io.to(socket.id).emit('error', {
-          message: `更新使用者時發生無法預期的錯誤: ${error.message}`,
-          part: 'UPDATEUSER',
-          tag: 'EXCEPTION_ERROR',
-          status_code: 500,
-        });
-      }
-      new Logger('WebSocket').error(`Error updating user: ${error.message}`);
-    }
-  });
-
-  socket.on('updatePresence', async (data) => {
-    // data = {
-    //   sessionId
-    //   presence: {
-    //     status:
-    //     customStatus:
-    //     ...
-    //   }
-    // }
-
-    // Get database
-    const users = (await db.get('users')) || {};
-    const presenceStates = (await db.get('presenceStates')) || {};
-
-    try {
-      // Validate data
-      const sessionId = data.sessionId;
-      const editedPresence = data.presence;
-      if (!sessionId || !editedPresence) {
-        throw new SocketError(
-          'Missing required fields',
-          'UPDATEPRESENCE',
-          'DATA',
-          400,
-        );
-      }
-      const userId = userSessions.get(sessionId);
-      if (!userId) {
-        throw new SocketError(
-          'Invalid session ID(${sessionId})',
-          'UPDATEPRESENCE',
-          'USER_ID',
-          400,
-        );
-      }
-      const user = users[userId];
-      if (!user) {
-        throw new SocketError(
-          `User(${userId}) not found`,
-          'UPDATEPRESENCE',
-          'USER',
-          404,
-        );
-      }
-      const presence = presenceStates[`presence_${userId}`];
-      if (!presence) {
-        throw new SocketError(
-          `Presence(${`presence_${userId}`}) not found`,
-          'UPDATEPRESENCE',
-          'PRESENCE',
-          404,
-        );
-      }
-
-      // Update user presence
-      presenceStates[presence.id] = {
-        ...presence,
-        ...editedPresence,
-        updatedAt: Date.now(),
-      };
-      await db.set(
-        `presenceStates.${presence.id}`,
-        presenceStates[presence.id],
-      );
-
-      // Emit data (only to the user)
-      io.to(socket.id).emit('userPresenceUpdate', {
-        ...editedPresence,
-      });
-
-      new Logger('WebSocket').success(`User(${userId}) presence updated`);
-    } catch (error) {
-      if (error instanceof SocketError) {
-        io.to(socket.id).emit('error', {
-          message: error.message,
-          part: error.part,
-
-          tag: error.tag,
-          status_code: error.status_code,
-        });
-      } else {
-        io.to(socket.id).emit('error', {
-          message: `更新狀態時發生無法預期的錯誤: ${error.message}`,
-          part: 'UPDATEPRESENCE',
-          tag: 'EXCEPTION_ERROR',
-          status_code: 500,
-        });
-      }
-      new Logger('WebSocket').error(
-        `Error updating presence: ${error.message}`,
-      );
-    }
-  });
-
-  socket.on('connectServer', async (data) => {
-    // data = {
-    //   sessionId:
-    //   serverId:
-    // }
-    // console.log(data);
-
-    // Get database
-    const users = (await db.get('users')) || {};
-    const servers = (await db.get('servers')) || {};
-    const members = (await db.get('members')) || {};
-    const presenceStates = (await db.get('presenceStates')) || {};
-
-    try {
-      // Validate data
-      const sessionId = data.sessionId;
-      const serverId = data.serverId;
-      if (!sessionId || !serverId) {
-        throw new SocketError(
-          'Missing required fields',
-          'CONNECTSERVER',
-          'DATA',
-          400,
-        );
-      }
-      const userId = userSessions.get(sessionId);
-      if (!userId) {
-        throw new SocketError(
-          `Invalid session ID(${sessionId})`,
-          'CONNECTSERVER',
-          'USER_ID',
-          400,
-        );
-      }
-      const user = users[userId];
-      if (!user) {
-        throw new SocketError(
-          `User(${userId}) not found`,
-          'CONNECTSERVER',
-          'USER',
-          404,
-        );
-      }
-      const presence = presenceStates[`presence_${userId}`];
-      if (!presence) {
-        throw new SocketError(
-          `Presence(${`presence_${userId}`}) not found`,
-          'CONNECTSERVER',
-          'PRESENCE',
-          404,
-        );
-      }
-      const server = servers[serverId];
-      if (!server) {
-        throw new SocketError(
-          `Server(${serverId}) not found`,
-          'CONNECTSERVER',
-          'SERVER',
-          404,
-        );
-      }
-
-      // Check user is blocked from the server
-      const isBlocked = checkUserBlocked(members, server.id, userId);
-      if (isBlocked) {
-        throw new SocketError(
-          'User is blocked from the server',
-          'CONNECTSERVER',
-          'BLOCKED',
-          403,
-        );
-      }
-
-      // Check if user is already exists in the server
-      const exists = Object.values(members).find(
-        (member) => member.serverId === server.id && member.userId === userId,
-      );
-      if (!exists) {
-        // Create new membership
-        const memberId = uuidv4();
-        const member = {
-          id: memberId,
-          serverId: server.id,
-          userId: user.id,
-          nickname: user.name,
-          permissionLevel: 1,
-          managedChannels: [],
-          contribution: 0,
-          joinedAt: Date.now(),
-        };
-        members[memberId] = member;
-        await db.set(`members.${memberId}`, member);
-      }
-
-      const userPermission = await getPermissionLevel(userId, server.id);
-      if (userPermission < 2 && server.settings.visibility === 'invisible') {
-        throw new SocketError(
-          '該群組只允許會員加入，請先申請加入(重新整理後可見)',
-          'CONNECTSERVER',
-          'VISIBILITY',
-          403,
-        );
-      }
-
-      // Update user presence
-      presenceStates[presence.id] = {
-        ...presence,
-        currentServerId: server.id,
-        lastActiveAt: Date.now(),
-        updatedAt: Date.now(),
-      };
-      await db.set(
-        `presenceStates.${presence.id}`,
-        presenceStates[presence.id],
-      );
-
-      // Join the server
-      socket.join(`server_${server.id}`);
-
-      // Emit data (only to the user)
-      io.to(socket.id).emit('serverConnect', {
-        ...(await getServer(server.id)),
-        applications:
-          userPermission >= 5 ? await getServerApplications(server.id) : [],
-      });
-      io.to(socket.id).emit('userPresenceUpdate', {
-        ...(await getPresenceState(userId)),
-      });
-
-      new Logger('WebSocket').success(
-        `User(${userId}) connected to server(${server.id})`,
-      );
-    } catch (error) {
-      // Emit error data (only to the user)
-      io.to(socket.id).emit('serverDisconnect');
-      if (error instanceof SocketError) {
-        io.to(socket.id).emit('error', {
-          message: error.message,
-
-          part: error.part,
-
-          tag: error.tag,
-          status_code: error.status_code,
-        });
-      } else {
-        io.to(socket.id).emit('error', {
-          message: `加入伺服器時發生無法預期的錯誤: ${error.message}`,
-          part: 'CONNECTSERVER',
-          tag: 'EXCEPTION_ERROR',
-          status_code: 500,
-        });
-      }
-      new Logger('WebSocket').error(
-        `Error getting server data: ${error.message}`,
-      );
-    }
-  });
-
-  socket.on('disconnectServer', async (data) => {
-    // data = {
-    //   sessionId: '123456',
-    // }
-    // console.log(data);
-
-    // Get database
-    const users = (await db.get('users')) || {};
-    const servers = (await db.get('servers')) || {};
-    const channels = (await db.get('channels')) || {};
-    const presenceStates = (await db.get('presenceStates')) || {};
-
-    try {
-      // Validate data
-      const sessionId = data.sessionId;
-      if (!sessionId) {
-        throw new SocketError(
-          'Missing required fields',
-          'DISCONNECTSERVER',
-          'DATA',
-          400,
-        );
-      }
-      const userId = userSessions.get(sessionId);
-      if (!userId) {
-        throw new SocketError(
-          `Invalid session ID(${sessionId})`,
-          'DISCONNECTSERVER',
-          'USER_ID',
-          400,
-        );
-      }
-      const user = users[userId];
-      if (!user) {
-        throw new SocketError(
-          `User(${userId}) not found`,
-          'DISCONNECTSERVER',
-          'USER',
-          404,
-        );
-      }
-      const presence = presenceStates[`presence_${userId}`];
-      if (!presence) {
-        throw new SocketError(
-          `Presence(${`presence_${userId}`}) not found`,
-          'DISCONNECTSERVER',
-          'PRESENCE',
-          404,
-        );
-      }
-      const server = servers[presence.currentServerId];
-      if (!server) {
-        throw new SocketError(
-          `Server(${presence.currentServerId}) not found`,
-          'DISCONNECTSERVER',
-          'SERVER',
-          404,
-        );
-      }
-      const channel = channels[presence.currentChannelId];
-      if (!channel) {
-        new Logger('WebSocket').warn(
-          `Channel(${presence.currentChannelId}) not found. Won't disconnect channel.`,
-        );
-      }
-
-      // Update user presence
-      presenceStates[presence.id] = {
-        ...presence,
-        currentServerId: null,
-        currentChannelId: null,
-        lastActiveAt: Date.now(),
-        updatedAt: Date.now(),
-      };
-      await db.set(
-        `presenceStates.${presence.id}`,
-        presenceStates[presence.id],
-      );
-
-      if (channel) {
-        // Clear user contribution interval
-        clearContributionInterval(socket.id);
-
-        // Update channel
-        channel.userIds = channel.userIds.filter((id) => id !== userId);
-        await db.set(`channels.${channel.id}`, channel);
-
-        // leave the channel
-        socket.leave(`channel_${channel.id}`);
-
-        // Emit data (only to the user)
-        io.to(socket.id).emit('channelDisconnect');
-
-        // Emit data (to all users in the channel)
-        io.to(`server_${server.id}`).emit('serverUpdate', {
-          ...(await getServer(server.id)),
-        });
-      }
-
-      // Leave the server
-      socket.leave(`server_${server.id}`);
-
-      // Emit data (only to the user)
-      io.to(socket.id).emit('serverDisconnect');
-      io.to(socket.id).emit('userPresenceUpdate', {
-        ...(await getPresenceState(userId)),
-      });
-
-      new Logger('WebSocket').success(
-        `User(${userId}) disconnected from server(${server.id})`,
-      );
-    } catch (error) {
-      if (error instanceof SocketError) {
-        io.to(socket.id).emit('error', {
-          message: error.message,
-          part: error.part,
-          tag: error.tag,
-          status_code: error.status_code,
-        });
-      } else {
-        io.to(socket.id).emit('error', {
-          message: `離開伺服器時發生無法預期的錯誤: ${error.message}`,
-          part: 'DISCONNECTSERVER',
-          tag: 'EXCEPTION_ERROR',
-          status_code: 500,
-        });
-      }
-      new Logger('WebSocket').error(
-        `Error disconnecting from server: ${error.message}`,
-      );
-    }
-  });
-
-  socket.on('connectChannel', async (data) => {
-    // data = {
-    //   sessionId: '123456',
-    //   channelId: '123456',
-    // }
-    // console.log(data);
-
-    // Get database
-    const users = (await db.get('users')) || {};
-    const servers = (await db.get('servers')) || {};
-    const channels = (await db.get('channels')) || {};
-    const presenceStates = (await db.get('presenceStates')) || {};
-
-    try {
-      // validate data
-      const sessionId = data.sessionId;
-      const channelId = data.channelId;
-      if (!sessionId || !channelId) {
-        throw new SocketError(
-          'Missing required fields',
-          'CONNECTCHANNEL',
-          'DATA',
-          400,
-        );
-      }
-      const userId = userSessions.get(sessionId);
-      if (!userId) {
-        throw new SocketError(
-          `Invalid session ID(${sessionId})`,
-          'CONNECTCHANNEL',
-          'USER_ID',
-          400,
-        );
-      }
-      const user = users[userId];
-      if (!user) {
-        throw new SocketError(
-          `User(${userId}) not found`,
-          'CONNECTCHANNEL',
-          'USER',
-          404,
-        );
-      }
-      const presence = presenceStates[`presence_${userId}`];
-      if (!presence) {
-        throw new SocketError(
-          `Presence(${`presence_${userId}`}) not found`,
-          'CONNECTCHANNEL',
-          'PRESENCE',
-          404,
-        );
-      }
-      const server = servers[presence.currentServerId];
-      if (!server) {
-        throw new SocketError(
-          `Server(${presence.currentServerId}) not found`,
-          'CONNECTCHANNEL',
-          'SERVER',
-          404,
-        );
-      }
-      const channel = channels[channelId];
-      if (!channel && channelId) {
-        throw new SocketError(
-          `Channel(${channelId}) not found`,
-          'CONNECTCHANNEL',
-          'CHANNEL',
-          404,
-        );
-      }
-      if (channel.permission === 'private') {
-        throw new SocketError(
-          'Insufficient permissions',
-          'CONNECTCHANNEL',
-          'CHANNEL_PERMISSION',
-          403,
-        );
-      }
-      const prevChannel = channels[presence.currentChannelId];
-
-      // check if user is already in a channel, if so, disconnect the channel
-      if (prevChannel) {
-        // Update Channel
-        prevChannel.userIds = prevChannel.userIds.filter((id) => id !== userId);
-        await db.set(`channels.${prevChannel.id}`, prevChannel);
-
-        // Leave the channel
-        socket.leave(`channel_${prevChannel.id}`);
-
-        // Play sound
-        io.to(`channel_${prevChannel.id}`).emit('playSound', 'leave');
-      } else {
-        // Setup user interval for accumulate contribution
-        setupContributionInterval(socket.id, userId);
-      }
-
-      // Update user presence
-      presenceStates[presence.id] = {
-        ...presence,
-        currentServerId: server.id,
-        currentChannelId: channel.id,
-        updatedAt: Date.now(),
-      };
-      await db.set(
-        `presenceStates.${presence.id}`,
-        presenceStates[presence.id],
-      );
-
-      // Update channel
-      if (!channel.userIds.includes(userId)) {
-        channel.userIds.push(userId);
-        await db.set(`channels.${channel.id}`, channel);
-      }
-
-      // Play sound
-      io.to(`channel_${channel.id}`).emit('playSound', 'join');
-
-      // Join the channel
-      socket.join(`channel_${channel.id}`);
-
-      // Emit updated data (only to the user)
-      io.to(socket.id).emit('channelConnect', channel);
-      io.to(socket.id).emit('userPresenceUpdate', {
-        ...(await getPresenceState(userId)),
-      });
-
-      // Emit updated data (to all users in the server)
-      io.to(`server_${server.id}`).emit('serverUpdate', {
-        ...(await getServer(server.id)),
-      });
-
-      new Logger('WebSocket').success(
-        `User(${user.id}) connected to channel(${channel.id})`,
-      );
-    } catch (error) {
-      // Emit error data (only to the user)
-      io.to(socket.id).emit('channelDisconnect');
-      if (error instanceof SocketError) {
-        io.to(socket.id).emit('error', {
-          message: error.message,
-          part: error.part,
-          tag: error.tag,
-          status_code: error.status_code,
-        });
-      } else {
-        io.to(socket.id).emit('error', {
-          message: `加入頻道時發生無法預期的錯誤: ${error.message}`,
-          part: 'JOINCHANNEL',
-          tag: 'EXCEPTION_ERROR',
-          status_code: 500,
-        });
-      }
-      new Logger('WebSocket').error(
-        `Error connecting to channel: ${error.message}`,
-      );
-    }
-  });
-
-  socket.on('getMembers', async (data) => {
-    // data = {
-    //   sessionId
-    //   serverId
-    // }
-    // console.log(data);
-
-    // Get database
-    const users = (await db.get('users')) || {};
-    const servers = (await db.get('servers')) || {};
-    const members = (await db.get('members')) || {};
-
-    try {
-      // Validate data
-      const sessionId = data.sessionId;
-      const serverId = data.serverId;
-      if (!sessionId || !serverId) {
-        throw new SocketError(
-          'Missing required fields',
-          'GETMEMBERS',
-          'DATA',
-          400,
-        );
-      }
-
-      const userId = userSessions.get(sessionId);
-      if (!userId) {
-        throw new SocketError(
-          `Invalid session ID(${sessionId})`,
-          'GETMEMBERS',
-          'USER_ID',
-          400,
-        );
-      }
-
-      const user = users[userId];
-      if (!user) {
-        throw new SocketError(
-          `User(${userId}) not found`,
-          'GETMEMBERS',
-          'USER',
-          404,
-        );
-      }
-
-      const server = servers[serverId];
-      if (!server) {
-        throw new SocketError(
-          `Server(${serverId}) not found`,
-          'GETMEMBERS',
-          'SERVER',
-          404,
-        );
-      }
-
-      // Check if user has permission to view members
-      const userPermission = await getPermissionLevel(userId, server.id);
-      if (userPermission < 5) {
-        throw new SocketError(
-          'Insufficient permissions',
-          'GETMEMBERS',
-          'USER_PERMISSION',
-          403,
-        );
-      }
-
-      // Get all members for this server
-      const serverMembers = Object.values(members)
-        .filter((member) => member.serverId === serverId)
-        .map(async (member) => ({
-          ...member,
-        }));
-
-      const resolvedMembers = await Promise.all(serverMembers);
-
-      socket.emit('members', resolvedMembers);
-
-      new Logger('Members').success(`Members fetched for server(${serverId})`);
-    } catch (error) {
-      if (error instanceof SocketError) {
-        io.to(socket.id).emit('error', {
-          message: error.message,
-          part: error.part,
-          tag: error.tag,
-          status_code: error.status_code,
-        });
-      } else {
-        io.to(socket.id).emit('error', {
-          message: `獲取成員時發生無法預期的錯誤: ${error.message}`,
-          part: 'GETMEMBERS',
-          tag: 'EXCEPTION_ERROR',
-          status_code: 500,
-        });
-      }
-      new Logger('Members').error(`Error getting members: ${error.message}`);
-
-      // Emit error data (only to the user)
-      io.to(socket.id).emit('members', []);
-    }
-  });
-
-  socket.on('getApplications', async (data) => {
-    const users = (await db.get('users')) || {};
-    const servers = (await db.get('servers')) || {};
-    const applications = (await db.get('serverApplications')) || {};
-
-    try {
-      const { sessionId, serverId } = data;
-      if (!sessionId || !serverId) {
-        throw new SocketError(
-          'Missing required fields',
-          'GETAPPLICATIONS',
-          'DATA',
-          400,
-        );
-      }
-
-      const userId = userSessions.get(sessionId);
-      if (!userId) {
-        throw new SocketError(
-          `Invalid session ID(${sessionId})`,
-          'GETAPPLICATIONS',
-          'USER_ID',
-          400,
-        );
-      }
-
-      const user = users[userId];
-      if (!user) {
-        throw new SocketError(
-          `User(${userId}) not found`,
-          'GETAPPLICATIONS',
-          'USER',
-          404,
-        );
-      }
-
-      const server = servers[serverId];
-      if (!server) {
-        throw new SocketError(
-          `Server(${serverId}) not found`,
-          'GETAPPLICATIONS',
-          'SERVER',
-          404,
-        );
-      }
-
-      // Check if user has permission to view applications
-      const userPermission = await getPermissionLevel(userId, server.id);
-      if (userPermission < 5) {
-        throw new SocketError(
-          'Insufficient permissions',
-          'GETAPPLICATIONS',
-          'USER_PERMISSION',
-          403,
-        );
-      }
-
-      // Get all applications for this server
-      const serverApplications = Object.values(applications)
-        .filter((app) => app.serverId === serverId)
-        .map(async (app) => ({
-          ...app,
-          user: await getUser(app.userId),
-        }));
-
-      const resolvedApplications = await Promise.all(serverApplications);
-
-      socket.emit('applications', resolvedApplications);
-
-      new Logger('Applications').success(
-        `Applications fetched for server(${serverId})`,
-      );
-    } catch (error) {
-      if (error instanceof SocketError) {
-        io.to(socket.id).emit('error', {
-          message: error.message,
-          part: error.part,
-          tag: error.tag,
-          status_code: error.status_code,
-        });
-      } else {
-        io.to(socket.id).emit('error', {
-          message: `獲取申請列表時發生無法預期的錯誤: ${error.message}`,
-          part: 'GETAPPLICATIONS',
-          tag: 'EXCEPTION_ERROR',
-          status_code: 500,
-        });
-      }
-      new Logger('Applications').error(
-        `Error getting applications: ${error.message}`,
-      );
-    }
-  });
-
-  socket.on('handleApplication', async (data) => {
-    const users = (await db.get('users')) || {};
-    const servers = (await db.get('servers')) || {};
-    const members = (await db.get('members')) || {};
-    const applications = (await db.get('serverApplications')) || {};
-
-    try {
-      const { sessionId, serverId, applicationId, action } = data;
-      if (!sessionId || !serverId || !applicationId || !action) {
-        throw new SocketError(
-          'Missing required fields',
-          'HANDLEAPPLICATION',
-          'DATA',
-          400,
-        );
-      }
-
-      const userId = userSessions.get(sessionId);
-      if (!userId) {
-        throw new SocketError(
-          `Invalid session ID(${sessionId})`,
-          'HANDLEAPPLICATION',
-          'USER_ID',
-          400,
-        );
-      }
-
-      const user = users[userId];
-      if (!user) {
-        throw new SocketError(
-          `User(${userId}) not found`,
-          'HANDLEAPPLICATION',
-          'USER',
-          404,
-        );
-      }
-
-      const server = servers[serverId];
-      if (!server) {
-        throw new SocketError(
-          `Server(${serverId}) not found`,
-          'HANDLEAPPLICATION',
-          'SERVER',
-          404,
-        );
-      }
-
-      // Check if user has permission to handle applications
-      const userPermission = await getPermissionLevel(userId, server.id);
-      if (userPermission < 5) {
-        throw new SocketError(
-          'Insufficient permissions',
-          'HANDLEAPPLICATION',
-          'USER_PERMISSION',
-          403,
-        );
-      }
-
-      const application = applications[applicationId];
-      if (!application) {
-        throw new SocketError(
-          `Application(${applicationId}) not found`,
-          'HANDLEAPPLICATION',
-          'APPLICATION',
-          404,
-        );
-      }
-
-      if (action === 'accept') {
-        // Create new membership if it doesn't exist
-        const exists = Object.values(members).find(
-          (member) =>
-            member.serverId === server.id &&
-            member.userId === application.userId,
-        );
-
-        if (!exists) {
-          const memberId = uuidv4();
-          const member = {
-            id: memberId,
-            serverId: server.id,
-            userId: application.userId,
-            nickname: users[application.userId].name,
-            permissionLevel: 2,
-            managedChannels: [],
-            contribution: 0,
-            joinedAt: Date.now(),
-          };
-          await db.set(`members.${memberId}`, member);
-        } else {
-          // Update existing membership
-          exists.joinedAt = Date.now();
-          if (exists.permissionLevel < 2) exists.permissionLevel = 2;
-          await db.set(`members.${exists.id}`, exists);
-        }
-      }
-
-      // Delete application
-      await db.delete(`serverApplications.${applicationId}`);
-
-      // Emit updated applications list to admin
-      const updatedApplications = await getServerApplications(serverId);
-      socket.emit('applications', updatedApplications);
-
-      if (action === 'accept') {
-        // emit server update to all users
-        io.to(`server_${serverId}`).emit('serverUpdate', {
-          ...(await getServer(serverId)),
-        });
-
-        // emit user update to the user
-        const targetSocketId = userToSocket.get(application.userId);
-        if (targetSocketId) {
-          const sockets = await io.fetchSockets();
-          for (const socket of sockets)
-            if (socket.id == targetSocketId)
-              io.to(socket.id).emit('userConnect', {
-                ...(await getUser(application.userId)),
-                members: await getUserMembers(application.userId),
-              });
-        }
-      }
-
-      new Logger('Applications').success(
-        `Application(${applicationId}) ${action}ed for server(${serverId})`,
-      );
-    } catch (error) {
-      if (error instanceof SocketError) {
-        io.to(socket.id).emit('error', {
-          message: error.message,
-          part: error.part,
-          tag: error.tag,
-          status_code: error.status_code,
-        });
-      } else {
-        io.to(socket.id).emit('error', {
-          message: `處理申請時發生無法預期的錯誤: ${error.message}`,
-          part: 'HANDLEAPPLICATION',
-          tag: 'EXCEPTION_ERROR',
-          status_code: 500,
-        });
-      }
-      new Logger('Applications').error(
-        `Error handling application: ${error.message}`,
-      );
-    }
-  });
-
-  socket.on('applyServerMembership', async (data) => {
-    // Get database
-    const users = (await db.get('users')) || {};
-    const servers = (await db.get('servers')) || {};
-    const applications = (await db.get('serverApplications')) || {};
-
-    try {
-      // Validate data
-      const { sessionId, serverId, application } = data;
-      if (!sessionId || !serverId || !application) {
-        throw new SocketError(
-          'Missing required fields',
-          'APPLYSERVERMEMBERSHIP',
-          'DATA',
-          400,
-        );
-      }
-
-      const userId = userSessions.get(sessionId);
-      if (!userId) {
-        throw new SocketError(
-          `Invalid session ID(${sessionId})`,
-          'APPLYSERVERMEMBERSHIP',
-          'USER_ID',
-          400,
-        );
-      }
-
-      const user = users[userId];
-      if (!user) {
-        throw new SocketError(
-          `User(${userId}) not found`,
-          'APPLYSERVERMEMBERSHIP',
-          'USER',
-          404,
-        );
-      }
-
-      const server = servers[serverId];
-      if (!server) {
-        throw new SocketError(
-          `Server(${serverId}) not found`,
-          'APPLYSERVERMEMBERSHIP',
-          'SERVER',
-          404,
-        );
-      }
-
-      // Check if user already has a pending application
-      const existingApplication = Object.values(applications).find(
-        (app) => app.userId === userId && app.serverId === serverId,
-      );
-      if (existingApplication) {
-        throw new SocketError(
-          '您已經有一個待審核的申請，請等待管理員審核',
-          'APPLYSERVERMEMBERSHIP',
-          'APPLICATION',
-          400,
-        );
-      }
-
-      // Create new application
-      const applicationId = uuidv4();
-      const newApplication = {
-        id: applicationId,
-        userId: userId,
-        serverId: serverId,
-        description: application.description || '',
-        createdAt: Date.now().valueOf(),
-      };
-
-      // Save to database
-      applications[applicationId] = newApplication;
-      await db.set(`serverApplications.${applicationId}`, newApplication);
-
-      // Send success response
-      socket.emit('applicationResponse', {
-        success: true,
-        message: '申請已送出，請等待管理員審核',
-      });
-
-      new Logger('Application').success(
-        `User(${userId}) applied to server(${serverId})`,
-      );
-    } catch (error) {
-      io.to(socket.id).emit('applicationResponse', {
-        success: false,
-        message: `申請失敗: ${error.message}`,
-      });
-    }
-  });
-
-  socket.on('userKicked', async (data) => {
-    const users = (await db.get('users')) || {};
-    const servers = (await db.get('servers')) || {};
-    const channels = (await db.get('channels')) || {};
-    const presenceStates = (await db.get('presenceStates')) || {};
-
-    try {
-      const { sessionId, serverId, userId, targetId } = data;
-      if (!sessionId || !serverId || !userId || !targetId) {
-        throw new SocketError(
-          'Missing required fields',
-          'USERKICKED',
-          'DATA',
-          400,
-        );
-      }
-
-      const user = users[userId];
-      const target = users[targetId];
-      if (!user || !target) {
-        throw new SocketError(
-          `User(${userId} or ${targetId}) not found`,
-          'USERKICKED',
-          'USER',
-          404,
-        );
-      }
-
-      const presence = presenceStates[`presence_${targetId}`];
-      if (!presence) {
-        throw new SocketError(
-          `Presence(${`presence_${targetId}`}) not found`,
-          'USERKICKED',
-          'PRESENCE',
-          404,
-        );
-      }
-
-      const server = servers[serverId];
-      if (!server) {
-        throw new SocketError(
-          `Server(${serverId}) not found`,
-          'USERKICKED',
-          'SERVER',
-          404,
-        );
-      }
-
-      const channel = channels[presence.currentChannelId];
-      if (!channel) {
-        throw new SocketError(
-          `Channel(${presence.currentChannelId}) not found`,
-          'USERKICKED',
-          'CHANNEL',
-          404,
-        );
-      }
-
-      // 檢查權限
-      const userPermission = await getPermissionLevel(userId, server.id);
-      if (userPermission < 3) {
-        throw new SocketError(
-          'Insufficient permissions',
-          'USERKICKED',
-          'USER_PERMISSION',
-          403,
-        );
-      }
-
-      // 獲取被踢用戶的 socket.id
-      const targetSocketId = userToSocket.get(targetId);
-      if (!targetSocketId) {
-        throw new SocketError(
-          `User(${targetId}) is not connected`,
-          'USERKICKED',
-          'USER',
-          404,
-        );
-      }
-
-      // 從頻道移除
-      channel.userIds = channel.userIds.filter((id) => id !== targetId);
-      await db.set(`channels.${channel.id}`, channel);
-
-      // 更新 Presence 狀態
-      presenceStates[presence.id] = {
-        ...presence,
-        currentChannelId: null,
-        lastActiveAt: Date.now(),
-        updatedAt: Date.now(),
-      };
-      await db.set(
-        `presenceStates.${presence.id}`,
-        presenceStates[presence.id],
-      );
-
-      const sockets = await io.fetchSockets();
-
-      for (const socket of sockets) {
-        if (socket.id == targetSocketId) {
-          // Leave the server
-          socket.leave(`channel_${channel.id}`);
-          socket.leave(`server_${server.id}`);
-        }
-      }
-
-      // 向被踢用戶發送事件，讓客戶端處理 UI 變更
-      io.to(targetSocketId).emit('channelDisconnect');
-      io.to(targetSocketId).emit('serverDisconnect');
-      io.to(targetSocketId).emit('userPresenceUpdate', {
-        ...(await getPresenceState(targetId)),
-      });
-
-      // 發送通知給所有用戶
-      io.to(`server_${server.id}`).emit('serverUpdate', {
-        ...(await getServer(server.id)),
-      });
-
-      new Logger('WebSocket').success(
-        `User(${targetId}) kicked from channel(${channel.id}) by user(${userId})`,
-      );
-      new Logger('WebSocket').success(
-        `User(${targetId}) kicked from server(${server.id}) by user(${userId})`,
-      );
-    } catch (error) {
-      if (error instanceof SocketError) {
-        io.to(socket.id).emit('error', {
-          message: error.message,
-          part: error.part,
-          tag: error.tag,
-          status_code: error.status_code,
-        });
-      } else {
-        io.to(socket.id).emit('error', {
-          message: `踢出使用者時發生無法預期的錯誤: ${error.message}`,
-          part: 'USERKICKED',
-          tag: 'EXCEPTION_ERROR',
-          status_code: 500,
-        });
-      }
-      new Logger('WebSocket').error(
-        `Error kicking user from channel: ${error.message}`,
-      );
-    }
-  });
-
-  socket.on('userAddFriend', async (data) => {
-    const users = (await db.get('users')) || {};
-    const servers = (await db.get('servers')) || {};
-    const messages = (await db.get('messages')) || {};
-    const friends = (await db.get('friends')) || {};
-
-    try {
-      const { sessionId, serverId, userId, targetId } = data;
-      if (!sessionId || !serverId || !userId || !targetId) {
-        throw new Error('Missing required fields');
-      }
-
-      const user = users[userId];
-      const target = users[targetId];
-      if (!user || !target) {
-        throw new Error(`User(${userId} or ${targetId}) not found`);
-      }
-
-      const server = servers[serverId];
-      if (!server) {
-        throw new Error(`Server(${serverId}) not found`);
-      }
-
-      // Find direct message and update (if not exists, create one)
-      const friend = await getFriend(userId, targetId);
-      if (!friend) {
-        // Create new message
-        const messageId = uuidv4();
-        const messageTemp = {
-          id: messageId,
-          timestamp: Date.now().valueOf(),
-        };
-        messages[messageId] = messageTemp;
-        await db.set(`messages.${messageId}`, messageTemp);
-
-        const friendId = uuidv4();
-        friends[friendId] = {
-          id: friendId,
-          status: 'pending',
-          userIds: [userId, targetId],
-          messageIds: [messageId],
-          createdAt: Date.now(),
-        };
-        await db.set(`friends.${friendId}`, friends[friendId]);
-      } else if (friend) {
-        throw new Error(`target friend(${targetId}) is found`);
-      }
-
-      new Logger('WebSocket').success(
-        `User(${targetId}) add friend from server(${server.id}) by user(${userId})`,
-      );
-    } catch (error) {
-      io.to(socket.id).emit('error', {
-        message: `新增好友時發生錯誤: ${error.message}`,
-        part: 'ADDFRIENDFROMCHANNEL',
-        tag: 'EXCEPTION_ERROR',
-        status_code: 500,
-      });
-
-      new Logger('WebSocket').error(
-        `Error add friend from channel: ${error.message}`,
-      );
-    }
-  });
-
-  socket.on('disconnectChannel', async (data) => {
-    // data = {
-    //   sessionId: '123456',
-    // }
-    // console.log(data);
-
-    // Get database
-    const users = (await db.get('users')) || {};
-    const servers = (await db.get('servers')) || {};
-    const channels = (await db.get('channels')) || {};
-    const presenceStates = (await db.get('presenceStates')) || {};
-
-    try {
-      // Validate data
-      const sessionId = data.sessionId;
-      if (!sessionId) {
-        throw new SocketError(
-          'Missing required fields',
-          'DISCONNECTCHANNEL',
-          'DATA',
-          400,
-        );
-      }
-      const userId = userSessions.get(sessionId);
-      if (!userId) {
-        throw new SocketError(
-          `Invalid session ID(${sessionId})`,
-          'DISCONNECTCHANNEL',
-          'USER_ID',
-          400,
-        );
-      }
-      const user = users[userId];
-      if (!user) {
-        throw new SocketError(
-          `User(${userId}) not found`,
-          'DISCONNECTCHANNEL',
-          'USER',
-          404,
-        );
-      }
-      const presence = presenceStates[`presence_${userId}`];
-      if (!presence) {
-        throw new SocketError(
-          `Presence(${`presence_${userId}`}) not found`,
-          'DISCONNECTCHANNEL',
-          'PRESENCE',
-          404,
-        );
-      }
-      const server = servers[presence.currentServerId];
-      if (!server) {
-        throw new SocketError(
-          `Server(${presence.currentServerId}) not found`,
-          'DISCONNECTCHANNEL',
-          'SERVER',
-          404,
-        );
-      }
-      const channel = channels[presence.currentChannelId];
-      if (!channel) {
-        throw new SocketError(
-          `Channel(${presence.currentChannelId}) not found`,
-          'DISCONNECTCHANNEL',
-          'CHANNEL',
-          404,
-        );
-      }
-
-      // Clear user contribution interval
-      clearContributionInterval(socket.id);
-
-      // Update user presence
-      presenceStates[presence.id] = {
-        ...presence,
-        currentChannelId: null,
-        updatedAt: Date.now(),
-      };
-      await db.set(
-        `presenceStates.${presence.id}`,
-        presenceStates[presence.id],
-      );
-
-      // Update channel
-      channel.userIds = channel.userIds.filter((id) => id !== user.id);
-      await db.set(`channels.${channel.id}`, channel);
-
-      // Leave the channel
-      socket.leave(`channel_${channel.id}`);
-
-      // Emit updated data (only to the user)
-      io.to(socket.id).emit('channelDisconnect');
-      io.to(socket.id).emit('userPresenceUpdate', {
-        ...(await getPresenceState(user.id)),
-      });
-
-      // Emit updated data (to all users in the server)
-      io.to(`server_${server.id}`).emit('serverUpdate', {
-        ...(await getServer(server.id)),
-      });
-
-      // Play sound
-      io.to(`channel_${channel.id}`).emit('playSound', 'leave');
-
-      new Logger('WebSocket').success(
-        `User(${user.id}) disconnected from channel(${channel.id})`,
-      );
-    } catch (error) {
-      if (error instanceof SocketError) {
-        io.to(socket.id).emit('error', {
-          message: error.message,
-          part: error.part,
-          tag: error.tag,
-          status_code: error.status_code,
-        });
-      } else {
-        io.to(socket.id).emit('error', {
-          message: `離開頻道時發生無法預期的錯誤: ${error.message}`,
-          part: 'DISCONNECTCHANNEL',
-          tag: 'EXCEPTION_ERROR',
-          status_code: 500,
-        });
-      }
-      new Logger('WebSocket').error(
-        `Error disconnecting from channel: ${error.message}`,
-      );
-    }
-  });
-
-  socket.on('sendMessage', async (data) => {
-    // data = {
-    //   sessionId: '123456',
-    //   message: {
-    //     senderId: "",
-    //     content: "",
-    //   }
-    // };
-    // console.log(data);
-
-    // Get database
-    const users = (await db.get('users')) || {};
-    const servers = (await db.get('servers')) || {};
-    const messages = (await db.get('messages')) || {};
-    const channels = (await db.get('channels')) || {};
-    const presenceStates = (await db.get('presenceStates')) || {};
-
-    try {
-      // Validate data
-      const sessionId = data.sessionId;
-      const newMessage = data.message;
-      if (!sessionId || !newMessage) {
-        throw new SocketError(
-          'Missing required fields',
-          'SENDMESSAGE',
-          'DATA',
-          400,
-        );
-      }
-      const userId = userSessions.get(sessionId);
-      if (!userId) {
-        throw new SocketError(
-          `Invalid session ID(${sessionId})`,
-          'SENDMESSAGE',
-          'USER_ID',
-          400,
-        );
-      }
-      const user = users[userId];
-      if (!user) {
-        throw new SocketError(
-          `User(${userId}) not found`,
-          'SENDMESSAGE',
-          'USER',
-          404,
-        );
-      }
-      const presence = presenceStates[`presence_${userId}`];
-      if (!presence) {
-        throw new SocketError(
-          `Presence(${`presence_${userId}`}) not found`,
-          'SENDMESSAGE',
-          'PRESENCE',
-          404,
-        );
-      }
-      const channel = channels[presence.currentChannelId];
-      if (!channel) {
-        throw new SocketError(
-          `Channel(${presence.currentChannelId}) not found`,
-          'SENDMESSAGE',
-          'CHANNEL',
-          404,
-        );
-      }
-      const server = servers[presence.currentServerId];
-      if (!server) {
-        throw new SocketError(
-          `Server(${presence.currentServerId}) not found`,
-          'SENDMESSAGE',
-          'SERVER',
-          404,
-        );
-      }
-
-      // Create new message
-      const messageId = uuidv4();
-      const message = {
-        ...newMessage,
-        id: messageId,
-        timestamp: Date.now().valueOf(),
-      };
-      messages[messageId] = message;
-      await db.set(`messages.${messageId}`, message);
-
-      // Add message to channel
-      channel.messageIds.push(messageId);
-      await db.set(`channels.${channel.id}`, channel);
-
-      // Emit updated data (to all users in the channel)
-      io.to(`channel_${channel.id}`).emit('serverUpdate', {
-        ...(await getServer(server.id)),
-      });
-
-      new Logger('WebSocket').info(
-        `User(${user.id}) sent ${message.content} to channel(${channel.id})`,
-      );
-    } catch (error) {
-      if (error instanceof SocketError) {
-        io.to(socket.id).emit('error', {
-          message: error.message,
-          part: error.part,
-          tag: error.tag,
-          status_code: error.status_code,
-        });
-      } else {
-        io.to(socket.id).emit('error', {
-          message: `傳送訊息時發生無法預期的錯誤: ${error.message}`,
-          part: 'CHATMESSAGE',
-          tag: 'EXCEPTION_ERROR',
-          status_code: 500,
-        });
-      }
-      new Logger('WebSocket').error('Error sending message: ' + error.message);
-    }
-  });
-
-  socket.on('sendDirectMessage', async (data) => {
-    // data = {
-    //   sessionId: '123456',
-    //   recieverId: '123456',
-    //   message: {
-    //     senderId: "",
-    //     content: "",
-    //   }
-    // };
-
-    // Get database
-    const users = (await db.get('users')) || {};
-    const messages = (await db.get('messages')) || {};
-    const friends = (await db.get('friends')) || {};
-
-    try {
-      // Validate data
-      const sessionId = data.sessionId;
-      const recieverId = data.recieverId;
-      const newMessage = data.message;
-      if (!sessionId || !newMessage) {
-        throw new SocketError(
-          'Missing required fields',
-          'SENDDIRECTMESSAGE',
-          'DATA',
-          400,
-        );
-      }
-      const userId = userSessions.get(sessionId);
-      if (!userId) {
-        throw new SocketError(
-          `Invalid session ID(${sessionId})`,
-          'SENDDIRECTMESSAGE',
-          'USER_ID',
-          400,
-        );
-      }
-      const user = users[userId];
-      if (!user) {
-        throw new SocketError(
-          `User(${userId}) not found`,
-          'SENDDIRECTMESSAGE',
-          'USER',
-          404,
-        );
-      }
-
-      // Create new message
-      const messageId = uuidv4();
-      const message = {
-        ...newMessage,
-        id: messageId,
-        timestamp: Date.now().valueOf(),
-      };
-      messages[messageId] = message;
-      await db.set(`messages.${messageId}`, message);
-
-      // Find direct message and update (if not exists, create one)
-      const friend = await getFriend(userId, recieverId);
-      if (!friend) {
-        const friendId = uuidv4();
-        friends[friendId] = {
-          id: friendId,
-          status: 'pending',
-          userIds: [userId, recieverId],
-          messageIds: [messageId],
-          createdAt: Date.now(),
-        };
-        await db.set(`friends.${friendId}`, friends[friendId]);
-      } else {
-        friend.messageIds.push(messageId);
-        await db.set(`friends.${friend.id}`, friend);
-      }
-
-      // Emit updated data (to the user and reciever)
-      const recieverSocketId = userToSocket.get(recieverId);
-      console.log(recieverSocketId, socket.id);
-      io.to(socket.id).emit('directMessage', [
-        ...(await getDirectMessages(userId, recieverId)),
-      ]);
-      io.to(recieverSocketId).emit('directMessage', [
-        ...(await getDirectMessages(userId, recieverId)),
-      ]);
-
-      new Logger('WebSocket').info(
-        `User(${userId}) sent ${message.content} to user(${recieverId})`,
-      );
-    } catch (error) {
-      if (error instanceof SocketError) {
-        io.to(socket.id).emit('error', {
-          message: error.message,
-          part: error.part,
-          tag: error.tag,
-          status_code: error.status_code,
-        });
-      } else {
-        io.to(socket.id).emit('error', {
-          message: `傳送私訊時發生無法預期的錯誤: ${error.message}`,
-          part: 'DIRECTMESSAGE',
-          tag: 'EXCEPTION_ERROR',
-          status_code: 500,
-        });
-      }
-
-      new Logger('WebSocket').error(
-        'Error sending direct message: ' + error.message,
-      );
-    }
-  });
-
-  socket.on('updateChannelOrder', async (data) => {
-    const users = (await db.get('users')) || {};
-    const servers = (await db.get('servers')) || {};
-    const channels = (await db.get('channels')) || {};
-
-    try {
-      const userId = userSessions.get(data.sessionId);
-      if (!userId) {
-        throw new SocketError(
-          `Invalid session ID(${data.sessionId})`,
-          'UPDATECHANNELORDER',
-          'USER_ID',
-          400,
-        );
-      }
-
-      const user = users[userId];
-      if (!user) {
-        throw new SocketError(
-          `User(${userId}) not found`,
-          'UPDATECHANNELORDER',
-          'USER',
-          404,
-        );
-      }
-
-      const server = servers[data.serverId];
-      if (!server) {
-        throw new SocketError(
-          `Server(${data.serverId}) not found`,
-          'UPDATECHANNELORDER',
-          'SERVER',
-          404,
-        );
-      }
-
-      const userPermission = await getPermissionLevel(userId, server.id);
-      if (userPermission < 5) {
-        throw new SocketError(
-          'Insufficient permissions',
-          'UPDATECHANNELORDER',
-          'USER_PERMISSION',
-          403,
-        );
-      }
-
-      for (const updatedChannel of data.updatedChannels) {
-        const channel = channels[updatedChannel.id];
-        if (channel) {
-          const hasChildren = Object.values(channels).some(
-            (c) => c.parentId === channel.id,
-          );
-
-          channels[channel.id] = {
-            ...channel,
-            order: updatedChannel.order,
-            parentId: updatedChannel.parentId,
-            isCategory: hasChildren,
-          };
-
-          await db.set(`channels.${channel.id}`, channels[channel.id]);
-        }
-      }
-
-      const serverChannels = server.channelIds
-        .map((id) => channels[id])
-        .filter((channel) => channel)
-        .sort((a, b) => (a.order ?? 0) - (b.order ?? 0));
-
-      server.channelIds = serverChannels.map((c) => c.id);
-      await db.set(`servers.${server.id}`, server);
-
-      io.to(`server_${server.id}`).emit('serverUpdate', {
-        ...(await getServer(server.id)),
-      });
-
-      new Logger('WebSocket').success(
-        `Channels reordered in server(${server.id})`,
-      );
-    } catch (error) {
-      if (error instanceof SocketError) {
-        io.to(socket.id).emit('error', {
-          message: error.message,
-          part: error.part,
-          tag: error.tag,
-          status_code: error.status_code,
-        });
-      } else {
-        io.to(socket.id).emit('error', {
-          message: `更新頻道順序時發生無法預期的錯誤: ${error.message}`,
-          part: 'UPDATECHANNELORDER',
-          tag: 'EXCEPTION_ERROR',
-          status_code: 500,
-        });
-      }
-      new Logger('WebSocket').error(
-        `Error updating channel order: ${error.message}`,
-      );
-    }
-  });
-
-  socket.on('getServers', async (data) => {
-    const users = (await db.get('users')) || {};
-    const servers = (await db.get('servers')) || {};
-    const members = (await db.get('members')) || {};
-
-    try {
-      const { sessionId, searchQuery } = data;
-
-      if (!sessionId) {
-        throw new SocketError(
-          'Missing required fields',
-          'GETSERVERS',
-          'DATA',
-          400,
-        );
-      }
-
-      const userId = userSessions.get(sessionId);
-      if (!userId) {
-        throw new SocketError(
-          `Invalid session ID(${sessionId})`,
-          'GETSERVERS',
-          'USER_ID',
-          400,
-        );
-      }
-
-      const user = users[userId];
-      if (!user) {
-        throw new SocketError(
-          `User(${userId}) not found`,
-          'GETSERVERS',
-          'USER',
-          404,
-        );
-      }
-
-      // Get user's joined server IDs
-      const userServerIds = new Set(
-        Object.values(members)
-          .filter((member) => member.userId === userId)
-          .map((member) => member.serverId),
-      );
-
-      if (searchQuery) {
-        // Get all servers for searching
-        const allServers = Object.values(servers);
-        const normalizedQuery = searchQuery.toLowerCase().trim();
-
-        // Handle search
-        let searchResults = allServers.filter((server) => {
-          // ID 完全匹配時允許看到不可見伺服器
-          if (server.displayId.toString() === normalizedQuery) {
-            return true;
-          }
-
-          // 名稱搜尋時只搜尋可見伺服器
-          if (
-            server.settings.visibility === 'invisible' &&
-            !userServerIds.has(server.id)
-          ) {
-            return false;
-          }
-
-          // 模糊名稱匹配
-          const normalizedName = server.name.toLowerCase().trim();
-          return (
-            normalizedName.includes(normalizedQuery) ||
-            calculateSimilarity(normalizedName, normalizedQuery) > 0.6
-          );
-        });
-
-        // Sort by relevance and limit to 10 results
-        searchResults = searchResults
-          .sort((a, b) => {
-            const aName = a.name.toLowerCase();
-            const bName = b.name.toLowerCase();
-            const aSimilarity = calculateSimilarity(aName, normalizedQuery);
-            const bSimilarity = calculateSimilarity(bName, normalizedQuery);
-            return bSimilarity - aSimilarity;
-          })
-          .slice(0, 10);
-
-        socket.emit('serversUpdate', {
-          recommendedServers: [],
-          joinedServers: searchResults,
-        });
-        return;
-      }
-
-      // Normal view (no search)
-      // Get all joined servers
-      const joinedServers = Object.values(servers).filter((server) =>
-        userServerIds.has(server.id),
-      );
-
-      // Get recommended servers (public servers not joined by user)
-      const availableForRecommendation = Object.values(servers).filter(
-        (server) =>
-          !userServerIds.has(server.id) &&
-          server.settings.visibility !== 'invisible',
-      );
-
-      const recommendedServers = _.sampleSize(availableForRecommendation, 10);
-
-      socket.emit('serversUpdate', {
-        recommendedServers,
-        joinedServers,
-      });
-    } catch (error) {
-      if (error instanceof SocketError) {
-        io.to(socket.id).emit('error', {
-          message: error.message,
-          part: error.part,
-          tag: error.tag,
-          status_code: error.status_code,
-        });
-      } else {
-        io.to(socket.id).emit('error', {
-          message: `搜尋伺服器時發生無法預期的錯誤: ${error.message}`,
-          part: 'SEARCHSERVERS',
-          tag: 'EXCEPTION_ERROR',
-          status_code: 500,
-        });
-      }
-    }
-  });
-
-  socket.on('ManageUserAction', async (data) => {
-    // Get database
-    const users = (await db.get('users')) || {};
-    const servers = (await db.get('servers')) || {};
-    const channels = (await db.get('channels')) || {};
-    const presenceStates = (await db.get('presenceStates')) || {};
-
-    try {
-      // Common validation
-      const { sessionId, serverId, targetId, type } = data;
-      if (!sessionId || !serverId || !targetId || !type) {
-        throw new SocketError(
-          'Missing required fields',
-          'MANAGEUSERACTION',
-          'DATA',
-          400,
-        );
-      }
-
-      const userId = userSessions.get(sessionId);
-      if (!userId) {
-        throw new SocketError(
-          `Invalid session ID(${sessionId})`,
-          'MANAGEUSERACTION',
-          'USER_ID',
-          400,
-        );
-      }
-
-      const user = users[userId];
-      const target = users[targetId];
-      if (!user || !target) {
-        throw new SocketError(
-          `User(${userId} or ${targetId}) not found`,
-          'MANAGEUSERACTION',
-          'USER',
-          404,
-        );
-      }
-
-      const server = servers[serverId];
-      if (!server) {
-        throw new SocketError(
-          `Server(${serverId}) not found`,
-          'MANAGEUSERACTION',
-          'SERVER',
-          404,
-        );
-      }
-
-      const targetPresence = presenceStates[`presence_${targetId}`];
-      if (!targetPresence) {
-        throw new SocketError(
-          `Target presence not found`,
-          'MANAGEUSERACTION',
-          'PRESENCE',
-          404,
-        );
-      }
-
-      const selfPresence = presenceStates[`presence_${userId}`];
-      if (!selfPresence) {
-        throw new SocketError(
-          `Self presence not found`,
-          'MANAGEUSERACTION',
-          'PRESENCE',
-          404,
-        );
-      }
-
-      // Check required permission level based on action type
-      const userPermission = await getPermissionLevel(userId, server.id);
-      const requiredPermission = type === 'move' ? 3 : 5;
-
-      if (userPermission < requiredPermission) {
-        throw new SocketError(
-          'Insufficient permissions',
-          'MANAGEUSERACTION',
-          'PERMISSION',
-          403,
-        );
-      }
-
-      // Special validation for kick/block
-      if (type === 'kick' || type === 'block') {
-        // Check if target is the owner
-        if (server.ownerId === targetId) {
-          throw new SocketError(
-            'Cannot perform action on server owner',
-            'MANAGEUSERACTION',
-            'OWNER',
-            400,
-          );
-        }
-
-        if (type === 'block') {
-          const members = Object.values(await db.get('members')) || [];
-          const serverBlockedUsers =
-            members.filter(
-              (member) => member.serverId === serverId && member.isBlocked,
-            ) || [];
-
-          if (serverBlockedUsers.includes(targetId)) {
-            throw new SocketError(
-              'User is already blocked',
-              'MANAGEUSERACTION',
-              'BLOCKED',
-              400,
-            );
-          }
-
-          server.blockedUserIds =
-            serverBlockedUsers.map((member) => member.userId) || [];
-        }
-      }
-
-      // Get target's socket and current channel if they're connected
-      const targetSocketId = userToSocket.get(targetId);
-      const targetCurrentChannel = channels[targetPresence.currentChannelId];
-
-      switch (type) {
-        case 'move': {
-          // Additional move validation
-          if (
-            selfPresence.currentServerId !== targetPresence.currentServerId ||
-            !selfPresence.currentChannelId ||
-            !targetPresence.currentChannelId
-          ) {
-            throw new SocketError(
-              'Users must be in same server and channels',
-              'MANAGEUSERACTION',
-              'CHANNEL',
-              400,
-            );
-          }
-
-          const destinationChannel = channels[selfPresence.currentChannelId];
-          if (!destinationChannel) {
-            throw new SocketError(
-              'Destination channel not found',
-              'MANAGEUSERACTION',
-              'CHANNEL',
-              404,
-            );
-          }
-
-          // Remove from current channel
-          if (targetCurrentChannel) {
-            targetCurrentChannel.userIds = targetCurrentChannel.userIds.filter(
-              (id) => id !== targetId,
-            );
-            await db.set(
-              `channels.${targetCurrentChannel.id}`,
-              targetCurrentChannel,
-            );
-          }
-
-          // Add to destination channel
-          if (!destinationChannel.userIds.includes(targetId)) {
-            destinationChannel.userIds.push(targetId);
-            await db.set(
-              `channels.${destinationChannel.id}`,
-              destinationChannel,
-            );
-          }
-
-          // Update presence
-          targetPresence.currentChannelId = destinationChannel.id;
-          targetPresence.updatedAt = Date.now();
-          await db.set(`presenceStates.${targetPresence.id}`, targetPresence);
-
-          // Handle socket operations
-          if (targetSocketId) {
-            const sockets = await io.fetchSockets();
-            for (const socket of sockets) {
-              if (socket.id === targetSocketId) {
-                if (targetCurrentChannel) {
-                  socket.leave(`channel_${targetCurrentChannel.id}`);
-                }
-                socket.join(`channel_${destinationChannel.id}`);
-              }
-            }
-
-            // Play sound in destination channel
-            io.to(`channel_${destinationChannel.id}`).emit('playSound', 'join');
-
-            // Notify target
-            io.to(targetSocketId).emit('userPresenceUpdate', {
-              ...(await getPresenceState(targetId)),
-            });
-          }
-
-          break;
-        }
-
-        case 'kick': {
-          // Remove from channel if connected
-          if (targetCurrentChannel) {
-            targetCurrentChannel.userIds = targetCurrentChannel.userIds.filter(
-              (id) => id !== targetId,
-            );
-            await db.set(
-              `channels.${targetCurrentChannel.id}`,
-              targetCurrentChannel,
-            );
-          }
-
-          // Clear contribution interval if exists
-          if (targetSocketId) {
-            clearContributionInterval(targetSocketId);
-          }
-
-          // Update presence
-          targetPresence.currentServerId = null;
-          targetPresence.currentChannelId = null;
-          targetPresence.updatedAt = Date.now();
-          await db.set(`presenceStates.${targetPresence.id}`, targetPresence);
-
-          // Remove member permission
-          const member = await getMember(targetId, serverId);
-          if (member) {
-            member.permissionLevel = 0;
-            await db.set(`members.${member.id}`, member);
-          }
-
-          // Handle socket operations
-          if (targetSocketId) {
-            const sockets = await io.fetchSockets();
-            for (const socket of sockets) {
-              if (socket.id === targetSocketId) {
-                if (targetCurrentChannel) {
-                  socket.leave(`channel_${targetCurrentChannel.id}`);
-                }
-                socket.leave(`server_${serverId}`);
-              }
-            }
-
-            // Notify target
-            io.to(targetSocketId).emit('channelDisconnect');
-            io.to(targetSocketId).emit('serverDisconnect');
-            io.to(targetSocketId).emit('userPresenceUpdate', {
-              ...(await getPresenceState(targetId)),
-            });
-          }
-
-          break;
-        }
-
-        case 'block': {
-          // First kick the user if they're connected
-          if (targetCurrentChannel) {
-            targetCurrentChannel.userIds = targetCurrentChannel.userIds.filter(
-              (id) => id !== targetId,
-            );
-            await db.set(
-              `channels.${targetCurrentChannel.id}`,
-              targetCurrentChannel,
-            );
-          }
-
-          if (targetSocketId) {
-            clearContributionInterval(targetSocketId);
-          }
-
-          // Update presence
-          targetPresence.currentServerId = null;
-          targetPresence.currentChannelId = null;
-          targetPresence.updatedAt = Date.now();
-          await db.set(`presenceStates.${targetPresence.id}`, targetPresence);
-
-          // Remove member permission change isBlocked to true
-          const member = await getMember(targetId, serverId);
-          if (member) {
-            member.permissionLevel = 0;
-            member.isBlocked = true;
-            await db.set(`members.${member.id}`, member);
-          }
-
-          // Handle socket operations
-          if (targetSocketId) {
-            const sockets = await io.fetchSockets();
-            for (const socket of sockets) {
-              if (socket.id === targetSocketId) {
-                if (targetCurrentChannel) {
-                  socket.leave(`channel_${targetCurrentChannel.id}`);
-                }
-                socket.leave(`server_${serverId}`);
-              }
-            }
-
-            // Notify target
-            io.to(targetSocketId).emit('channelDisconnect');
-            io.to(targetSocketId).emit('serverDisconnect');
-            io.to(targetSocketId).emit('userPresenceUpdate', {
-              ...(await getPresenceState(targetId)),
-            });
-            // Update user's blocked status
-            io.to(socket.id).emit('userConnect', {
-              ...(await getUser(userId)),
-              members: await getUserMembers(userId),
-            });
-          }
-
-          break;
-        }
-
-        default:
-          throw new SocketError(
-            'Invalid action type',
-            'MANAGEUSERACTION',
-            'TYPE',
-            400,
-          );
-      }
-
-      // Update all clients with new server state
-      io.to(`server_${serverId}`).emit('serverUpdate', {
-        ...(await getServer(serverId)),
-      });
-
-      new Logger('WebSocket').success(
-        `User(${targetId}) ${type} action performed by user(${userId}) in server(${serverId})`,
-      );
-    } catch (error) {
-      if (error instanceof SocketError) {
-        io.to(socket.id).emit('error', {
-          message: error.message,
-          part: error.part,
-          tag: error.tag,
-          status_code: error.status_code,
-        });
-      } else {
-        io.to(socket.id).emit('error', {
-          message: `處理用戶操作時發生無法預期的錯誤: ${error.message}`,
-          part: 'MANAGEUSERACTION',
-          tag: 'EXCEPTION_ERROR',
-          status_code: 500,
-        });
-      }
-      new Logger('WebSocket').error(
-        `Error performing user action: ${error.message}`,
-      );
-    }
-  });
-
-  socket.on('addChannel', async (data) => {
-    // d = {
-    //   sessionId: '123456',
-    //   channel: {
-    //     name: '',
-    //     permission: 'public',
-    //     isLobby: false,
-    //     isCategory: false,
-    //     ...
-    //   },
-    // }
-    // console.log(data);
-
-    // Get database
-    const users = (await db.get('users')) || {};
-    const servers = (await db.get('servers')) || {};
-    const channels = (await db.get('channels')) || {};
-    const presenceStates = (await db.get('presenceStates')) || {};
-
-    try {
-      // Validate data
-      const sessionId = data.sessionId;
-      const newChannel = data.channel;
-      if (!sessionId || !newChannel) {
-        throw new SocketError(
-          'Missing required fields',
-          'ADDCHANNEL',
-          'DATA',
-          400,
-        );
-      }
-      const userId = userSessions.get(sessionId);
-      if (!userId) {
-        throw new SocketError(
-          `Invalid session ID(${sessionId})`,
-          'ADDCHANNEL',
-          'USER_ID',
-          400,
-        );
-      }
-      const user = users[userId];
-      if (!user) {
-        throw new SocketError(
-          `User(${userId}) not found`,
-          'ADDCHANNEL',
-          'USER',
-          404,
-        );
-      }
-      const presence = presenceStates[`presence_${userId}`];
-      if (!presence) {
-        throw new SocketError(
-          `Presence(${`presence_${userId}`}) not found`,
-          'ADDCHANNEL',
-          'PRESENCE',
-          404,
-        );
-      }
-      const server = servers[presence.currentServerId];
-      if (!server) {
-        throw new SocketError(
-          `Server(${presence.currentServerId}) not found`,
-          'ADDCHANNEL',
-          'SERVER',
-          404,
-        );
-      }
-
-      // Check permissions
-      const userPermission = await getPermissionLevel(userId, server.id);
-      if (userPermission < 5) {
-        throw new SocketError(
-          'Insufficient permissions',
-          'ADDCHANNEL',
-          'USER_PERMISSION',
-          403,
-        );
-      }
-
-      // Create new channel
-      const channelId = uuidv4();
-      const channel = {
-        ...newChannel,
-        id: channelId,
-        createdAt: Date.now().valueOf(),
-        order: server.channelIds.length,
-      };
-      channels[channelId] = channel;
-      await db.set(`channels.${channelId}`, channel);
-
-      // Add channel to server
-      server.channelIds.push(channel.id);
-      await db.set(`servers.${server.id}`, server);
-
-      // Emit updated data (to all users in the server)
-      io.to(`server_${server.id}`).emit('serverUpdate', {
-        ...(await getServer(server.id)),
-      });
-
-      new Logger('WebSocket').info(
-        `Adding new channel(${channel.id}) to server(${server.id})`,
-      );
-    } catch (error) {
-      if (error instanceof SocketError) {
-        io.to(socket.id).emit('error', {
-          message: error.message,
-          part: error.part,
-          tag: error.tag,
-          status_code: error.status_code,
-        });
-      } else {
-        io.to(socket.id).emit('error', {
-          message: `新增頻道時發生無法預期的錯誤: ${error.message}`,
-          part: 'ADDCHANNEL',
-          tag: 'EXCEPTION_ERROR',
-          status_code: 500,
-        });
-      }
-      new Logger('WebSocket').error('Error adding channel: ' + error.message);
-    }
-  });
-
-  socket.on('editChannel', async (data) => {
-    // data = {
-    //   sessionId: '123456',
-    //   channel: {
-    //     id:
-    //     name:
-    //     permission:
-    //     isCategory:
-    //     ...
-    //   },
-    // };
-    // console.log(data);
-
-    // Get database
-    const users = (await db.get('users')) || {};
-    const servers = (await db.get('servers')) || {};
-    const channels = (await db.get('channels')) || {};
-    const presenceStates = (await db.get('presenceStates')) || {};
-
-    try {
-      // Validate data
-      const sessionId = data.sessionId;
-      const editedChannel = data.channel;
-      if (!sessionId || !editedChannel) {
-        throw new SocketError(
-          'Missing required fields',
-          'EDITCHANNEL',
-          'DATA',
-          400,
-        );
-      }
-      const userId = userSessions.get(sessionId);
-      if (!userId) {
-        throw new SocketError(
-          `Invalid session ID(${sessionId})`,
-          'EDITCHANNEL',
-          'USER_ID',
-          400,
-        );
-      }
-      const user = users[userId];
-      if (!user) {
-        throw new SocketError(
-          `User(${userId}) not found`,
-          'EDITCHANNEL',
-          'USER',
-          404,
-        );
-      }
-      const presence = presenceStates[`presence_${userId}`];
-      if (!presence) {
-        throw new SocketError(
-          `Presence(${`presence_${userId}`}) not found`,
-          'EDITCHANNEL',
-          'PRESENCE',
-          404,
-        );
-      }
-      const server = servers[presence.currentServerId];
-      if (!server) {
-        throw new SocketError(
-          `Server(${presence.currentServerId}) not found`,
-          'EDITCHANNEL',
-          'SERVER',
-          404,
-        );
-      }
-      const channel = channels[editedChannel.id];
-      if (!channel) {
-        throw new SocketError(
-          `Channel(${editedChannel.id}) not found`,
-          'EDITCHANNEL',
-          'CHANNEL',
-          404,
-        );
-      }
-
-      // Check permissions
-      const userPermission = await getPermissionLevel(userId, server.id);
-      if (userPermission < 4) {
-        throw new SocketError(
-          'Insufficient permissions',
-          'EDITCHANNEL',
-          'USER_PERMISSION',
-          403,
-        );
-      }
-
-      // Update channel
-      channels[channel.id] = {
-        ...channel,
-        ...editedChannel,
-      };
-      await db.set(`channels.${channel.id}`, channels[channel.id]);
-
-      // Emit updated data (to all users in the server)
-      io.to(`server_${server.id}`).emit('serverUpdate', {
-        ...(await getServer(server.id)),
-      });
-
-      new Logger('WebSocket').info(
-        `Edit channel(${channel.id}) in server(${server.id})`,
-      );
-    } catch (error) {
-      if (error instanceof SocketError) {
-        io.to(socket.id).emit('error', {
-          message: error.message,
-          part: error.part,
-          tag: error.tag,
-          status_code: error.status_code,
-        });
-      } else {
-        io.to(socket.id).emit('error', {
-          message: `編輯頻道時發生無法預期的錯誤: ${error.message}`,
-          part: 'EDITCHANNEL',
-          tag: 'EXCEPTION_ERROR',
-          status_code: 500,
-        });
-      }
-      new Logger('WebSocket').error('Error editing channel: ' + error.message);
-    }
-  });
-
-  socket.on('deleteChannel', async (data) => {
-    // data = {
-    //   sessionId: '123456',
-    //   channelId: '123456',
-    // }
-    // console.log(data);
-
-    // Get database
-    const users = (await db.get('users')) || {};
-    const servers = (await db.get('servers')) || {};
-    const channels = (await db.get('channels')) || {};
-    const presenceStates = (await db.get('presenceStates')) || {};
-
-    try {
-      // Validate data
-      const sessionId = data.sessionId;
-      const channelId = data.channelId;
-      if (!sessionId || !channelId) {
-        throw new SocketError(
-          'Missing required fields',
-          'DELETECHANNEL',
-          'DATA',
-          400,
-        );
-      }
-      const userId = userSessions.get(sessionId);
-      if (!userId) {
-        throw new SocketError(
-          `Invalid session ID(${sessionId})`,
-          'DELETECHANNEL',
-          'USER_ID',
-          400,
-        );
-      }
-      const user = users[userId];
-      if (!user) {
-        throw new SocketError(
-          `User(${userId}) not found`,
-          'DELETECHANNEL',
-          'USER',
-          404,
-        );
-      }
-      const presence = presenceStates[`presence_${userId}`];
-      if (!presence) {
-        throw new SocketError(
-          `Presence(${`presence_${userId}`}) not found`,
-          'DELETECHANNEL',
-          'PRESENCE',
-          404,
-        );
-      }
-      const server = servers[presence.currentServerId];
-      if (!server) {
-        throw new SocketError(
-          `Server(${presence.currentServerId}) not found`,
-          'DELETECHANNEL',
-          'SERVER',
-          404,
-        );
-      }
-      const channel = channels[channelId];
-      if (!channel) {
-        throw new SocketError(
-          `Channel(${channelId}) not found`,
-          'DELETECHANNEL',
-          'CHANNEL',
-          404,
-        );
-      }
-
-      // Delete channel
-      server.channelIds = server.channelIds.filter(
-        (channelId) => channelId != channel.id,
-      );
-      await db.set(`servers.${server.id}`, server);
-
-      // Emit updated data (to all users in the server)
-      io.to(`server_${server.id}`).emit('serverUpdate', {
-        ...(await getServer(server.id)),
-      });
-
-      new Logger('WebSocket').info(
-        `Remove channel(${channel.id}) from server(${server.id})`,
-      );
-    } catch (error) {
-      if (error instanceof SocketError) {
-        io.to(socket.id).emit('error', {
-          message: error.message,
-          part: error.part,
-          tag: error.tag,
-          status_code: error.status_code,
-        });
-      } else {
-        io.to(socket.id).emit('error', {
-          message: `刪除頻道時發生無法預期的錯誤: ${error.message}`,
-          part: 'DELETECHANNEL',
-          tag: 'EXCEPTION_ERROR',
-          status_code: 500,
-        });
-      }
-      new Logger('WebSocket').error('Error deleting channel: ' + error.message);
-    }
-  });
-});
-
-// Functions
-const setupContributionInterval = async (socketId, userId) => {
-  try {
-    // Get user data
-    const user = (await db.get(`users.${userId}`)) || {};
-
-    // Initialize xp if it doesn't exist
-    if (user.xp === undefined) {
-      user.xp = 0;
-    }
-
-    // Calculate catch-up XP if needed
-    if (user.lastXpAwardedAt) {
-      const timeSinceLastAward = Date.now() - user.lastXpAwardedAt;
-      const hoursSinceLastAward = Math.floor(
-        timeSinceLastAward / XP_SYSTEM.INTERVAL_MS,
-      );
-
-      if (hoursSinceLastAward > 0) {
-        // Award catch-up XP
-        const catchUpXp = hoursSinceLastAward * XP_SYSTEM.XP_PER_HOUR;
-        user.xp += catchUpXp;
-
-        // Add catch-up contribution to current server
-        const presence = await getPresenceState(userId);
-        if (presence.currentServerId) {
-          const member = await getMember(userId, presence.currentServerId);
-          if (member) {
-            member.contribution += catchUpXp;
-            await db.set(`members.${member.id}`, member);
-          }
-        }
-
-        // Process any level ups
-        while (user.xp >= calculateRequiredXP(user.level)) {
-          const requiredXP = calculateRequiredXP(user.level);
-          user.level += 1;
-          user.xp -= requiredXP;
-          new Logger('WebSocket').info(
-            `User(${userId}) leveled up to ${user.level}`,
-          );
-        }
-
-        // Update lastXpAwardedAt to align with hourly intervals
-        user.lastXpAwardedAt += hoursSinceLastAward * XP_SYSTEM.INTERVAL_MS;
-      }
-    } else {
-      // First time setup
-      user.lastXpAwardedAt = Date.now();
-    }
-
-    // Save user changes
-    await db.set(`users.${userId}`, user);
-
-    // Calculate delay to align with next hour interval
-    const timeUntilNextAward =
-      XP_SYSTEM.INTERVAL_MS -
-      ((Date.now() - user.lastXpAwardedAt) % XP_SYSTEM.INTERVAL_MS);
-
-    // Setup initial timeout to align with hour intervals
-    setTimeout(() => {
-      // Start regular interval once aligned
-      const interval = setInterval(async () => {
-        try {
-          const user = (await db.get(`users.${userId}`)) || {};
-
-          // Add XP
-          user.xp += XP_SYSTEM.XP_PER_HOUR;
-          user.lastXpAwardedAt = Date.now();
-
-          // Add contribution to current server
-          const presence = await getPresenceState(userId);
-          if (presence.currentServerId) {
-            const member = await getMember(userId, presence.currentServerId);
-            if (member) {
-              member.contribution += XP_SYSTEM.XP_PER_HOUR;
-              await db.set(`members.${member.id}`, member);
-            }
-          }
-
-          // Check for level up
-          const requiredXP = calculateRequiredXP(user.level);
-          if (user.xp >= requiredXP) {
-            user.level += 1;
-            user.xp -= requiredXP;
-            new Logger('WebSocket').info(
-              `User(${userId}) leveled up to ${user.level}`,
-            );
-          }
-
-          // Save changes
-          await db.set(`users.${userId}`, user);
-
-          // Emit updated data
-          io.to(socketId).emit('userUpdate', {
-            level: user.level,
-            xp: user.xp,
-            requiredXP: calculateRequiredXP(user.level),
-          });
-        } catch (error) {
-          new Logger('WebSocket').error(
-            `Error in XP interval: ${error.message}`,
-          );
-        }
-      }, XP_SYSTEM.INTERVAL_MS);
-
-      contributionInterval.set(socketId, interval);
-    }, timeUntilNextAward);
-
-    // Emit initial XP state
-    io.to(socketId).emit('userUpdate', {
-      level: user.level,
-      xp: user.xp,
-      requiredXP: calculateRequiredXP(user.level),
-    });
-  } catch (error) {
-    clearContributionInterval(socketId);
-    new Logger('WebSocket').error(
-      'Error setting up contribution interval: ' + error.message,
-    );
-  }
-};
-
-const clearContributionInterval = (socketId) => {
-  clearInterval(contributionInterval.get(socketId));
-  contributionInterval.delete(socketId);
-};
-const setupCleanupInterval = async () => {
-  const cleanupUnusedAvatars = async () => {
-    try {
-      // Get all avatar files from directory
-      const files = await fs.readdir(uploadDir);
-
-      // Get all servers from database
-      const servers = (await db.get('servers')) || {};
-
-      // Get list of active avatar URLs
-      const activeAvatars = new Set(
-        Object.values(servers)
-          .map((server) => server.iconUrl)
-          .filter((url) => url && !url.includes('logo_server_def.png'))
-          .map((url) => path.basename(url)),
-      );
-
-      // Find unused avatar files
-      const unusedFiles = files.filter((file) => {
-        // Skip non-image files
-        if (!Object.keys(MIME_TYPES).some((ext) => file.endsWith(ext))) {
-          return false;
-        }
-        // Check if file is not used by any server
-        return !activeAvatars.has(file);
-      });
-
-      // Delete unused files
-      for (const file of unusedFiles) {
-        try {
-          await fs.unlink(path.join(uploadDir, file));
-          new Logger('Cleanup').success(`Deleted unused avatar: ${file}`);
-        } catch (error) {
-          new Logger('Cleanup').error(
-            `Error deleting file ${file}: ${error.message}`,
-          );
-        }
-      }
-
-      if (!unusedFiles.length) {
-        new Logger('Cleanup').info('No unused avatars to delete');
-      } else {
-        new Logger('Cleanup').info(
-          `Deleted ${unusedFiles.length} unused avatars`,
-        );
-      }
-    } catch (error) {
-      new Logger('Cleanup').error(`Avatar cleanup failed: ${error.message}`);
-    }
-  };
-
-  // Run cleanup every 24 hours
-  const CLEANUP_INTERVAL = 24 * 60 * 60 * 1000; // 24 hours in milliseconds
-  setInterval(cleanupUnusedAvatars, CLEANUP_INTERVAL);
-
-  // Run initial cleanup on setup
-  cleanupUnusedAvatars().catch(console.error);
-};
-const checkUserBlocked = (members, serverId, userId) => {
-  const serverMember = Object.values(members).find(
-    (member) => member.serverId === serverId && member.userId === userId,
-  );
-
-  if (serverMember?.isBlocked) {
-    throw new SocketError(
-      '您已被此群組封鎖',
-      'CONNECTSERVER',
-      'USER_BLOCKED',
-      403,
-    );
-  }
-
-  return false;
-};
-const calculateRequiredXP = (level) => {
-  return Math.ceil(XP_SYSTEM.BASE_XP * Math.pow(XP_SYSTEM.GROWTH_RATE, level));
-};
-const createUserIdSocketIdMap = (userId, socketId) => {
-  if (!socketToUser.has(socketId) && !userToSocket.has(userId)) {
-    socketToUser.set(socketId, userId);
-    userToSocket.set(userId, socketId);
-    return true;
-  }
-  return false;
-};
-const deleteUserIdSocketIdMap = (userId = null, socketId = null) => {
-  if (userId && userToSocket.has(userId)) {
-    socketToUser.delete(userToSocket.get(userId));
-    userToSocket.delete(userId);
-    return true;
-  }
-  if (socketId && socketToUser.has(socketId)) {
-    userToSocket.delete(socketToUser.get(socketId));
-    socketToUser.delete(socketId);
-    return true;
-  }
-  return false;
-};
-// 計算文字相似度 (0-1)
-const calculateSimilarity = (str1, str2) => {
-  const longer = str1.length > str2.length ? str1 : str2;
-  const shorter = str1.length > str2.length ? str2 : str1;
-
-  if (longer.length === 0) return 1.0;
-
-  return (longer.length - levenshteinDistance(longer, shorter)) / longer.length;
-};
-
-// Levenshtein Distance 算法
-const levenshteinDistance = (str1, str2) => {
-  const matrix = [];
-
-  for (let i = 0; i <= str1.length; i++) matrix[i] = [i];
-  for (let j = 0; j <= str2.length; j++) matrix[0][j] = j;
-
-  for (let i = 1; i <= str1.length; i++) {
-    for (let j = 1; j <= str2.length; j++) {
-      const cost = str1[i - 1] === str2[j - 1] ? 0 : 1;
-      matrix[i][j] = Math.min(
-        matrix[i - 1][j] + 1,
-        matrix[i][j - 1] + 1,
-        matrix[i - 1][j - 1] + cost,
-      );
-    }
-  }
-
-  return matrix[str1.length][str2.length];
-};
-// Get Functions
-const getServer = async (serverId) => {
-  const servers = (await db.get('servers')) || {};
-  const server = servers[serverId];
-  if (!server) return null;
-
-  // Get all channels including child channels
-  const allChannels = await Promise.all(
-    server.channelIds.map(async (channelId) => await getChannels(channelId)),
-  );
-
-  // Filter out any null channels and ensure hierarchy is preserved
-  const channels = allChannels
-    .filter((channel) => channel)
-    .map((channel) => {
-      // Preserve parent-child relationships
-      if (channel.parentId) {
-        const parent = allChannels.find((c) => c.id === channel.parentId);
-        if (parent) {
-          parent.isCategory = true;
-        }
-      }
-      return channel;
-    });
-
-  return {
-    ...server,
-    members: await getServerMembers(serverId),
-    channels: channels,
-    lobby: await getChannels(server.lobbyId),
-    owner: await getUser(server.ownerId),
-  };
-};
-const getChannels = async (channelId) => {
-  const _channels = (await db.get('channels')) || {};
-  const channel = _channels[channelId];
-  if (!channel) return null;
-  return {
-    ...channel,
-    users: (
-      await Promise.all(
-        channel.userIds.map(async (userId) => await getUser(userId)),
-      )
-    ).filter((user) => user),
-    messages: (
-      await Promise.all(
-        channel.messageIds.map(
-          async (messageId) => await getMessages(messageId),
-        ),
-      )
-    ).filter((message) => message),
-  };
-};
-const getMessages = async (messageId) => {
-  const _messages = (await db.get('messages')) || {};
-  const message = _messages[messageId];
-  if (!message) return null;
-  return {
-    ...message,
-    sender: await getUser(message.senderId),
-  };
-};
-const getUser = async (userId) => {
-  const _users = (await db.get('users')) || {};
-  const user = _users[userId];
-  if (!user) return null;
-  const { account, ...restUser } = user;
-  const xpInfo = {
-    xp: user.xp || 0,
-    required: calculateRequiredXP(user.level),
-    progress: ((user.xp || 0) / calculateRequiredXP(user.level)) * 100,
-  };
-
-  return {
-    ...restUser,
-    xpInfo,
-    badges: await getUserBadges(userId),
-    presence: await getPresenceState(userId),
-  };
-};
-const getUserBadges = async (userId) => {
-  const _users = (await db.get('users')) || {};
-  const _badges = (await db.get('badgeList')) || {};
-  const userBadges = _users[userId].badgeIds
-    .map((badgeId) => _badges[badgeId])
-    .filter((badge) => badge);
-  if (!userBadges) return null;
-  return [...userBadges];
-};
-const getPresenceState = async (userId) => {
-  const _presenceStates = (await db.get('presenceStates')) || {};
-  const userPresenceState = Object.values(_presenceStates).find(
-    (presence) => presence.userId === userId,
-  );
-  if (!userPresenceState) return null;
-  return {
-    ...userPresenceState,
-  };
-};
-const getPermissionLevel = async (userId, serverId) => {
-  const _members = (await db.get('members')) || {};
-  const member = Object.values(_members).find(
-    (member) => member.userId === userId && member.serverId === serverId,
-  );
-  if (!member) return null;
-  return member.permissionLevel;
-};
-const getMember = async (userId, serverId) => {
-  const _members = (await db.get('members')) || {};
-  const member = Object.values(_members).find(
-    (member) => member.userId === userId && member.serverId === serverId,
-  );
-  if (!member) return null;
-  return member;
-};
-const getUserMembers = async (userId) => {
-  const _members = (await db.get('members')) || {};
-  const members = Object.values(_members).reduce((result, member) => {
-    if (member?.userId === userId) {
-      result[member.serverId] = member;
-    }
-    return result;
-  }, {});
-  if (!members) return null;
-  return {
-    ...members,
-  };
-};
-const getServerMembers = async (serverId) => {
-  const _members = (await db.get('members')) || {};
-  const members = Object.values(_members).reduce((result, member) => {
-    if (member?.serverId === serverId) {
-      result[member.userId] = member;
-    }
-    return result;
-  }, {});
-  if (!members) return null;
-  return {
-    ...members,
-  };
-};
-const getFriendCategories = async (userId) => {
-  const _friendCategories = (await db.get('friendCategories')) || {};
-  const userFriendCategories = Object.values(_friendCategories).filter(
-    (fs) => fs.userId === userId,
-  );
-  if (!userFriendCategories) return null;
-  return [
-    ...(
-      await Promise.all(
-        userFriendCategories.map(
-          async (category) => await getFriendCategory(category.id),
-        ),
-      )
-    ).filter((category) => category),
-  ];
-};
-const getFriendCategory = async (categoryId) => {
-  const _friendCategories = (await db.get('friendCategories')) || {};
-  const category = _friendCategories[categoryId];
-  if (!category) return null;
-  return {
-    ...category,
-    friends: (
-      await Promise.all(
-        category.friendIds.map(
-          async (friendId) => await getFriend(category.userId, friendId),
-        ),
-      )
-    ).filter((friend) => friend),
-  };
-};
-const getFriends = async (userId) => {
-  const _friends = (await db.get('friends')) || {};
-  const friends = Object.values(_friends).filter((friend) =>
-    friend.userIds.includes(userId),
-  );
-  if (!friends) return null;
-  return [...friends];
-};
-const getFriend = async (userId, friendId) => {
-  const _friends = (await db.get('friends')) || {};
-  const friend = Object.values(_friends).find(
-    (friend) =>
-      friend.userIds.includes(userId) && friend.userIds.includes(friendId),
-  );
-  if (!friend) return null;
-  return {
-    ...friend,
-    user: await getUser(friend.userIds.find((id) => id !== userId)),
-    messages: (
-      await Promise.all(
-        friend.messageIds.map(
-          async (messageId) => await getMessages(messageId),
-        ),
-      )
-    ).filter((message) => message),
-  };
-};
-const getDirectMessages = async (userId, friendId) => {
-  const friend = await getFriend(userId, friendId);
-  if (!friend) return null;
-  return [...friend.messages];
-};
-const getDisplayId = async (baseId = 20000000) => {
-  const servers = (await db.get('servers')) || {};
-  let displayId = baseId + Object.keys(servers).length;
-  // Ensure displayId is unique
-  while (
-    Object.values(servers).some((server) => server.displayId === displayId)
-  ) {
-    displayId++;
-  }
-  return displayId;
-};
-const getServerApplications = async (serverId) => {
-  const _serverApplications = (await db.get('serverApplications')) || {};
-  const serverApplications = Object.values(_serverApplications).filter(
-    (app) => app.serverId === serverId,
-  );
-  if (!serverApplications) return null;
-  return [
-    ...(
-      await Promise.all(
-        serverApplications.map(async (app) => {
-          return {
-            ...app,
-            user: await getUser(app.userId),
-          };
-        }),
-      )
-    ).filter((app) => app),
-  ];
-};
-=======
+// const Call = require("./call");
+// let serverCall = new Call();
+// async function runServerCall() {
+//   const channels = (await db.get('channels')) || {};
+//   const CallLogger = new Logger('Call');
+//   serverCall = new Call(io, channels, CallLogger);
+// }
+// runServerCall();
+// serverCall.handleDisconnect(socket);
+
 require('./socket/index')(io);
->>>>>>> 2155bd49
 
 // Error Handling
 server.on('error', (error) => {
