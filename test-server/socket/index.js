const utils = require('../utils');
const jwtUtil = require('../utils/jwt');
const Logger = utils.logger;
const Map = utils.map;
const Get = utils.get;
const Interval = utils.interval;

const SocketError = require('./socketError');
const userHandler = require('./user');
const serverHandler = require('./server');
const channelHandler = require('./channel');
const messageHandler = require('./message');
const rtcHandler = require('./rtc');

// let serverCall = new callHandler();

module.exports = (io, db) => {
  io.use((socket, next) => {
<<<<<<< HEAD
    console.log(socket.handshake.query);
=======
>>>>>>> 4954d725
    const sessionId = socket.handshake.query.sessionId;
    if (!sessionId) {
      new Logger('Socket').error(`Invalid session ID: ${sessionId}`);
      return next(
        new SocketError('Invalid session ID', 'AUTH', 'SESSION_EXPIRED', 401),
      );
    }
    socket.sessionId = sessionId;
    return next();
  });

  io.use((socket, next) => {
    const sessionId = socket.handshake.query.sessionId;
    if (!sessionId) {
      return next(
        new SocketError(
          'No authentication token',
          'AUTH',
          'TOKEN_MISSING',
          401,
        ),
      );
    }

    // Verify JWT token
    const result = jwtUtil.verifyToken(sessionId);
    if (!result.valid) {
      return next(
        new SocketError('Invalid token', 'AUTH', 'TOKEN_INVALID', 401),
      );
    }

    socket.userId = result.userId;
    socket.sessionId = sessionId;
    return next();
  });

  io.on('connection', (socket) => {
    // Connect
    userHandler.connectUser(io, socket, socket.sessionId);
    // Disconnect
    socket.on('disconnect', () => {
      userHandler.disconnect(io, socket, socket.sessionId);
    });
    // User
    socket.on('updateUser', async (data) => {
      // data = {
      //   sessionId:
      //   user: {
      //     ...
      //   }
      // }

      // Validate data
      const { sessionId, user: editedUser } = data;
      if (!sessionId || !editedUser) {
        throw new SocketError(
          'Missing required fields',
          'UPDATEUSER',
          'DATA',
          400,
        );
      }
      userHandler.updateUser(io, socket, sessionId, editedUser);
    });
    // Server
    socket.on('connectServer', async (data) => {
      // data = {
      //   sessionId:
      //   serverId:
      // }
      // console.log(data);

      // Validate data
      const { sessionId, serverId } = data;
      if (!sessionId || !serverId) {
        throw new SocketError(
          'Missing required fields',
          'CONNECTSERVER',
          'DATA',
          400,
        );
      }
      serverHandler.connectServer(io, socket, sessionId, serverId);
    });
    socket.on('disconnectServer', async (data) => {
      // data = {
      //   sessionId:
      //   serverId:
      // }
      // console.log(data);

      // Validate data
      const { sessionId, serverId } = data;
      if (!sessionId || !serverId) {
        throw new SocketError(
          'Missing required fields',
          'DISCONNECTSERVER',
          'DATA',
          400,
        );
      }
      serverHandler.disconnectServer(io, socket, sessionId, serverId);
    });
    socket.on('createServer', async (data) => {
      // data = {
      //   sessionId:
      //   server: {
      //     ...
      //   }
      // }
      // console.log(data);

      // Validate data
      const { sessionId, server } = data;
      if (!sessionId || !server) {
        throw new SocketError(
          'Missing required fields',
          'CREATESERVER',
          'DATA',
          400,
        );
      }
      serverHandler.createServer(io, socket, sessionId, server);
    });
    socket.on('updateServer', async (data) => {
      // data = {
      //   sessionId:
      //   server: {
      //     ...
      //   }
      // }
      // console.log(data);

      // Validate data
      const { sessionId, server: editedServer } = data;
      if (!sessionId || !editedServer) {
        throw new SocketError(
          'Missing required fields',
          'UPDATESERVER',
          'DATA',
          400,
        );
      }
      serverHandler.updateServer(io, socket, sessionId, editedServer);
    });
    // Channel
    socket.on('connectChannel', async (data) => {
      // data = {
      //   sessionId:
      //   channelId:
      // }
      // console.log(data);

      // Validate data
      const { sessionId, channelId } = data;
      if (!sessionId || !channelId) {
        throw new SocketError(
          'Missing required fields',
          'CONNECTCHANNEL',
          'DATA',
          400,
        );
      }
      channelHandler.connectChannel(io, socket, sessionId, channelId);
    });
    socket.on('disconnectChannel', async (data) => {
      // data = {
      //   sessionId:
      //   channelId:
      // }
      // console.log(data);

      // Validate data
      const { sessionId, channelId } = data;
      if (!sessionId || !channelId) {
        throw new SocketError(
          'Missing required fields',
          'DISCONNECTCHANNEL',
          'DATA',
          400,
        );
      }
      channelHandler.disconnectChannel(io, socket, sessionId, channelId);
      serverCall.handleDisconnect(socket);
    });
    socket.on('createChannel', async (data) => {
      // data = {
      //   sessionId:
      //   channel: {
      //     ...
      //   },
      // }
      // console.log(data);

      // Validate data
      const { sessionId, channel } = data;
      if (!sessionId || !channel) {
        throw new SocketError(
          'Missing required fields',
          'CREATECHANNEL',
          'DATA',
          400,
        );
      }
      channelHandler.createChannel(io, socket, sessionId, channel);
    });
    socket.on('updateChannel', async (data) => {
      // data = {
      //   sessionId:
      //   channel: {
      //     ...
      //   },
      // };
      // console.log(data);

      // Validate data
      const { sessionId, channel: editedChannel } = data;
      if (!sessionId || !editedChannel) {
        throw new SocketError(
          'Missing required fields',
          'UPDATECHANNEL',
          'DATA',
          400,
        );
      }
      channelHandler.updateChannel(io, socket, sessionId, editedChannel);
    });
    socket.on('deleteChannel', async (data) => {
      // data = {
      //   sessionId:
      //   channelId:
      // }
      // console.log(data);

      // Validate data
      const { sessionId, channelId } = data;
      if (!sessionId || !channelId) {
        throw new SocketError(
          'Missing required fields',
          'DELETECHANNEL',
          'DATA',
          400,
        );
      }
      channelHandler.deleteChannel(io, socket, sessionId, channelId);
    });
    // Message
    socket.on('message', async (data) => {
      // data = {
      //   sessionId:
      //   message: {
      //     ...
      //   }
      // };
      // console.log(data);

      // Validate data
      const { sessionId, message } = data;
      if (!sessionId || !message) {
        throw new SocketError(
          'Missing required fields',
          'SENDMESSAGE',
          'DATA',
          400,
        );
      }
      messageHandler.sendMessage(io, socket, sessionId, message);
    });
    socket.on('directMessage', async (data) => {
      // data = {
      //   sessionId:
      //   message: {
      //     ...
      //   }
      // };
      // console.log(data);

      // Validate data
      const { sessionId, message } = data;
      if (!sessionId || !message) {
        throw new SocketError(
          'Missing required fields',
          'SENDDIRECTMESSAGE',
          'DATA',
          400,
        );
      }
      messageHandler.sendDirectMessage(io, socket, sessionId, message);
    });
    // RTC
    socket.on('RTCOffer', async (data) => {
      // data = {
      //   sessionId:
      //   to:
      //   offer: {
      //     ...
      //   }
      // };
      // console.log(data);

      // Validate data
      const { sessionId, to, offer } = data;
      if (!sessionId || !to || !offer) {
        throw new SocketError(
          'Missing required fields',
          'SENDRTCOFFER',
          'DATA',
          400,
        );
      }
      rtcHandler.offer(io, socket, sessionId, to, offer);
    });
    socket.on('RTCAnswer', async (data) => {
      // data = {
      //   sessionId:
      //   to:
      //   answer: {
      //     ...
      //   }
      // };
      // console.log(data);

      // Validate data
      const { sessionId, to, answer } = data;
      if (!sessionId || !to || !answer) {
        throw new SocketError(
          'Missing required fields',
          'SENDRTCANSWER',
          'DATA',
          400,
        );
      }
      rtcHandler.answer(io, socket, sessionId, to, answer);
    });
    socket.on('RTCIceCandidate', async (data) => {
      // data = {
      //   sessionId:
      //   to:
      //   candidate: {
      //     ...
      //   }
      // };
      // console.log(data);

      // Validate data
      const { sessionId, to, candidate } = data;
      if (!sessionId || !to || !candidate) {
        throw new SocketError(
          'Missing required fields',
          'SENDRTCCANDIDATE',
          'DATA',
          400,
        );
      }
      rtcHandler.candidate(io, socket, sessionId, to, candidate);
    });
  });
};<|MERGE_RESOLUTION|>--- conflicted
+++ resolved
@@ -16,10 +16,6 @@
 
 module.exports = (io, db) => {
   io.use((socket, next) => {
-<<<<<<< HEAD
-    console.log(socket.handshake.query);
-=======
->>>>>>> 4954d725
     const sessionId = socket.handshake.query.sessionId;
     if (!sessionId) {
       new Logger('Socket').error(`Invalid session ID: ${sessionId}`);
